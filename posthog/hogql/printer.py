from dataclasses import dataclass
from typing import List, Literal, Optional, Union, cast

from ee.clickhouse.materialized_columns.columns import TablesWithMaterializedColumns, get_materialized_columns
from posthog.hogql import ast
from posthog.hogql.constants import CLICKHOUSE_FUNCTIONS, HOGQL_AGGREGATIONS, MAX_SELECT_RETURNED_ROWS
from posthog.hogql.context import HogQLContext, HogQLFieldAccess
from posthog.hogql.database import Table, database
from posthog.hogql.print_string import print_clickhouse_identifier, print_hogql_identifier
from posthog.hogql.resolver import ResolverException, lookup_field_by_name, resolve_symbols
<<<<<<< HEAD
from posthog.hogql.transforms import expand_splashes, resolve_lazy_tables
=======
from posthog.hogql.transforms import expand_asterisks
>>>>>>> 88d1a195
from posthog.hogql.visitor import Visitor
from posthog.models.property import PropertyName, TableColumn


def team_id_guard_for_table(
    table_symbol: Union[ast.TableSymbol, ast.TableAliasSymbol], context: HogQLContext
) -> ast.Expr:
    """Add a mandatory "and(team_id, ...)" filter around the expression."""
    if not context.select_team_id:
        raise ValueError("context.select_team_id not found")

    return ast.CompareOperation(
        op=ast.CompareOperationType.Eq,
        left=ast.Field(chain=["team_id"], symbol=ast.FieldSymbol(name="team_id", table=table_symbol)),
        right=ast.Constant(value=context.select_team_id),
    )


def print_ast(
    node: ast.Expr,
    context: HogQLContext,
    dialect: Literal["hogql", "clickhouse"],
    stack: Optional[List[ast.SelectQuery]] = None,
) -> str:
    """Print an AST into a string. Does not modify the node."""
    symbol = stack[-1].symbol if stack else None

    # resolve symbols
    resolve_symbols(node, symbol)

    # modify the cloned tree as needed
    if dialect == "clickhouse":
<<<<<<< HEAD
        expand_splashes(node)
        resolve_lazy_tables(node)
=======
        expand_asterisks(node)

>>>>>>> 88d1a195
        # TODO: add team_id checks (currently done in the printer)

    return _Printer(context=context, dialect=dialect, stack=stack or []).visit(node)


@dataclass
class JoinExprResponse:
    printed_sql: str
    where: Optional[ast.Expr] = None


class _Printer(Visitor):
    # NOTE: Call "print_ast()", not this class directly.

    def __init__(
        self, context: HogQLContext, dialect: Literal["hogql", "clickhouse"], stack: Optional[List[ast.AST]] = None
    ):
        self.context = context
        self.dialect = dialect
        # Keep track of all traversed nodes.
        self.stack: List[ast.AST] = stack or []

    def visit(self, node: ast.AST):
        self.stack.append(node)
        response = super().visit(node)
        self.stack.pop()
        return response

    def visit_select_query(self, node: ast.SelectQuery):
        if self.dialect == "clickhouse" and not self.context.select_team_id:
            raise ValueError("Full SELECT queries are disabled if context.select_team_id is not set")

        # We will add extra clauses onto this from the joined tables
        where = node.where

        select_from = []
        next_join = node.select_from
        while isinstance(next_join, ast.JoinExpr):
            if next_join.symbol is None:
                raise ValueError("Printing queries with a FROM clause is not permitted before symbol resolution")

            visited_join = self.visit_join_expr(next_join)
            select_from.append(visited_join.printed_sql)

            # This is an expression we must add to the SELECT's WHERE clause to limit results.
            extra_where = visited_join.where
            if extra_where is None:
                pass
            elif isinstance(extra_where, ast.Expr):
                if where is None:
                    where = extra_where
                elif isinstance(where, ast.And):
                    where = ast.And(exprs=[extra_where] + where.exprs)
                else:
                    where = ast.And(exprs=[extra_where, where])
            else:
                raise ValueError(f"Invalid where of type {type(extra_where).__name__} returned by join_expr")

            next_join = next_join.next_join

        columns = [self.visit(column) for column in node.select] if node.select else ["1"]
        where = self.visit(where) if where else None
        having = self.visit(node.having) if node.having else None
        prewhere = self.visit(node.prewhere) if node.prewhere else None
        group_by = [self.visit(column) for column in node.group_by] if node.group_by else None
        order_by = [self.visit(column) for column in node.order_by] if node.order_by else None

        clauses = [
            f"SELECT {'DISTINCT ' if node.distinct else ''}{', '.join(columns)}",
            f"FROM {' '.join(select_from)}" if len(select_from) > 0 else None,
            "WHERE " + where if where else None,
            f"GROUP BY {', '.join(group_by)}" if group_by and len(group_by) > 0 else None,
            "HAVING " + having if having else None,
            "PREWHERE " + prewhere if prewhere else None,
            f"ORDER BY {', '.join(order_by)}" if order_by and len(order_by) > 0 else None,
        ]

        limit = node.limit
        if self.context.limit_top_select and len(self.stack) == 1:
            if limit is not None:
                if isinstance(limit, ast.Constant) and isinstance(limit.value, int):
                    limit.value = min(limit.value, MAX_SELECT_RETURNED_ROWS)
                else:
                    limit = ast.Call(name="min2", args=[ast.Constant(value=MAX_SELECT_RETURNED_ROWS), limit])
            else:
                limit = ast.Constant(value=MAX_SELECT_RETURNED_ROWS)

        if limit is not None:
            clauses.append(f"LIMIT {self.visit(limit)}")
            if node.offset is not None:
                clauses.append(f"OFFSET {self.visit(node.offset)}")
            if node.limit_by is not None:
                clauses.append(f"BY {', '.join([self.visit(expr) for expr in node.limit_by])}")
            if node.limit_with_ties:
                clauses.append("WITH TIES")

        response = " ".join([clause for clause in clauses if clause])
        if len(self.stack) > 1:
            response = f"({response})"
        return response

    def visit_join_expr(self, node: ast.JoinExpr) -> JoinExprResponse:
        # return constraints we must place on the select query
        extra_where: Optional[ast.Expr] = None

        select_from = []
        if node.join_type is not None:
            select_from.append(node.join_type)

        if isinstance(node.symbol, ast.TableAliasSymbol):
            table_symbol = node.symbol.table
            if table_symbol is None:
                raise ValueError(f"Table alias {node.symbol.name} does not resolve!")
            if not isinstance(table_symbol, ast.TableSymbol):
                raise ValueError(f"Table alias {node.symbol.name} does not resolve to a table!")
            select_from.append(self._print_identifier(table_symbol.table.clickhouse_table()))
            if node.alias is not None:
                select_from.append(f"AS {self._print_identifier(node.alias)}")

            if self.dialect == "clickhouse":
                # TODO: do this in a separate pass before printing, along with person joins and other transforms
                extra_where = team_id_guard_for_table(node.symbol, self.context)

        elif isinstance(node.symbol, ast.TableSymbol):
            select_from.append(self._print_identifier(node.symbol.table.clickhouse_table()))

            if self.dialect == "clickhouse":
                # TODO: do this in a separate pass before printing, along with person joins and other transforms
                extra_where = team_id_guard_for_table(node.symbol, self.context)

        elif isinstance(node.symbol, ast.SelectQuerySymbol):
            select_from.append(self.visit(node.table))

        elif isinstance(node.symbol, ast.SelectQueryAliasSymbol) and node.alias is not None:
            select_from.append(self.visit(node.table))
            select_from.append(f"AS {self._print_identifier(node.alias)}")
        else:
            raise ValueError("Only selecting from a table or a subquery is supported")

        if node.table_final:
            select_from.append("FINAL")

        if node.constraint is not None:
            select_from.append(f"ON {self.visit(node.constraint)}")

        return JoinExprResponse(printed_sql=" ".join(select_from), where=extra_where)

    def visit_binary_operation(self, node: ast.BinaryOperation):
        if node.op == ast.BinaryOperationType.Add:
            return f"plus({self.visit(node.left)}, {self.visit(node.right)})"
        elif node.op == ast.BinaryOperationType.Sub:
            return f"minus({self.visit(node.left)}, {self.visit(node.right)})"
        elif node.op == ast.BinaryOperationType.Mult:
            return f"multiply({self.visit(node.left)}, {self.visit(node.right)})"
        elif node.op == ast.BinaryOperationType.Div:
            return f"divide({self.visit(node.left)}, {self.visit(node.right)})"
        elif node.op == ast.BinaryOperationType.Mod:
            return f"modulo({self.visit(node.left)}, {self.visit(node.right)})"
        else:
            raise ValueError(f"Unknown BinaryOperationType {node.op}")

    def visit_and(self, node: ast.And):
        return f"and({', '.join([self.visit(operand) for operand in node.exprs])})"

    def visit_or(self, node: ast.Or):
        return f"or({', '.join([self.visit(operand) for operand in node.exprs])})"

    def visit_not(self, node: ast.Not):
        return f"not({self.visit(node.expr)})"

    def visit_order_expr(self, node: ast.OrderExpr):
        return f"{self.visit(node.expr)} {node.order}"

    def visit_compare_operation(self, node: ast.CompareOperation):
        left = self.visit(node.left)
        right = self.visit(node.right)
        if node.op == ast.CompareOperationType.Eq:
            if isinstance(node.right, ast.Constant) and node.right.value is None:
                return f"isNull({left})"
            else:
                return f"equals({left}, {right})"
        elif node.op == ast.CompareOperationType.NotEq:
            if isinstance(node.right, ast.Constant) and node.right.value is None:
                return f"isNotNull({left})"
            else:
                return f"notEquals({left}, {right})"
        elif node.op == ast.CompareOperationType.Gt:
            return f"greater({left}, {right})"
        elif node.op == ast.CompareOperationType.GtE:
            return f"greaterOrEquals({left}, {right})"
        elif node.op == ast.CompareOperationType.Lt:
            return f"less({left}, {right})"
        elif node.op == ast.CompareOperationType.LtE:
            return f"lessOrEquals({left}, {right})"
        elif node.op == ast.CompareOperationType.Like:
            return f"like({left}, {right})"
        elif node.op == ast.CompareOperationType.ILike:
            return f"ilike({left}, {right})"
        elif node.op == ast.CompareOperationType.NotLike:
            return f"not(like({left}, {right}))"
        elif node.op == ast.CompareOperationType.NotILike:
            return f"not(ilike({left}, {right}))"
        elif node.op == ast.CompareOperationType.In:
            return f"in({left}, {right})"
        elif node.op == ast.CompareOperationType.NotIn:
            return f"not(in({left}, {right}))"
        else:
            raise ValueError(f"Unknown CompareOperationType: {type(node.op).__name__}")

    def visit_constant(self, node: ast.Constant):
        key = f"hogql_val_{len(self.context.values)}"
        if isinstance(node.value, bool) and node.value is True:
            return "true"
        elif isinstance(node.value, bool) and node.value is False:
            return "false"
        elif isinstance(node.value, int) or isinstance(node.value, float):
            # :WATCH_OUT: isinstance(True, int) is True (!), so check for numbers lower down the chain
            return str(node.value)
        elif isinstance(node.value, str) or isinstance(node.value, list):
            self.context.values[key] = node.value
            return f"%({key})s"
        elif node.value is None:
            return "null"
        else:
            raise ValueError(
                f"Unknown AST Constant node type '{type(node.value).__name__}' for value '{str(node.value)}'"
            )

    def visit_field(self, node: ast.Field):
        original_field = ".".join([self._print_identifier(identifier) for identifier in node.chain])
        if node.symbol is None:
            raise ValueError(f"Field {original_field} has no symbol")

        if self.dialect == "hogql":
            # When printing HogQL, we print the properties out as a chain as they are.
            return ".".join([self._print_identifier(identifier) for identifier in node.chain])

        if node.symbol is not None:
            select_query = self._last_select()
            select: Optional[ast.SelectQuerySymbol] = select_query.symbol if select_query else None
            if select is None:
                raise ValueError(f"Can't find SelectQuerySymbol for field: {original_field}")
            return self.visit(node.symbol)
        else:
            raise ValueError(f"Unknown Symbol, can not print {type(node.symbol).__name__}")

    def visit_call(self, node: ast.Call):
        if node.name in HOGQL_AGGREGATIONS:
            self.context.found_aggregation = True
            required_arg_count = HOGQL_AGGREGATIONS[node.name]

            if required_arg_count != len(node.args):
                raise ValueError(
                    f"Aggregation '{node.name}' requires {required_arg_count} argument{'s' if required_arg_count != 1 else ''}, found {len(node.args)}"
                )

            # check that we're not running inside another aggregate
            for stack_node in self.stack:
                if stack_node != node and isinstance(stack_node, ast.Call) and stack_node.name in HOGQL_AGGREGATIONS:
                    raise ValueError(
                        f"Aggregation '{node.name}' cannot be nested inside another aggregation '{stack_node.name}'."
                    )

            translated_args = ", ".join([self.visit(arg) for arg in node.args])
            if self.dialect == "hogql":
                return f"{node.name}({translated_args})"
            elif node.name == "count":
                return "count(*)"
            # TODO: rework these
            elif node.name == "countDistinct":
                return f"count(distinct {translated_args})"
            elif node.name == "countDistinctIf":
                return f"countIf(distinct {translated_args})"
            else:
                return f"{node.name}({translated_args})"

        elif node.name in CLICKHOUSE_FUNCTIONS:
            return f"{CLICKHOUSE_FUNCTIONS[node.name]}({', '.join([self.visit(arg) for arg in node.args])})"
        else:
            raise ValueError(f"Unsupported function call '{node.name}(...)'")

    def visit_placeholder(self, node: ast.Placeholder):
        raise ValueError(f"Found a Placeholder {{{node.field}}} in the tree. Can't generate query!")

    def visit_alias(self, node: ast.Alias):
        inside = self.visit(node.expr)
        if isinstance(node.expr, ast.Alias):
            inside = f"({inside})"
        return f"{inside} AS {self._print_identifier(node.alias)}"

    def visit_table_symbol(self, symbol: ast.TableSymbol):
        return self._print_identifier(symbol.table.clickhouse_table())

    def visit_table_alias_symbol(self, symbol: ast.TableAliasSymbol):
        return self._print_identifier(symbol.name)

    def visit_field_symbol(self, symbol: ast.FieldSymbol):
        try:
            last_select = self._last_select()
            symbol_with_name_in_scope = lookup_field_by_name(last_select.symbol, symbol.name) if last_select else None
        except ResolverException:
            symbol_with_name_in_scope = None

        if isinstance(symbol.table, ast.TableSymbol) or isinstance(symbol.table, ast.TableAliasSymbol):
            resolved_field = symbol.resolve_database_field()
            if resolved_field is None:
                raise ValueError(f'Can\'t resolve field "{symbol.name}" on table.')
            if isinstance(resolved_field, Table):
                # :KLUDGE: only works for events.person.* printing now
                if isinstance(symbol.table, ast.TableSymbol):
                    return self.visit(ast.AsteriskSymbol(table=ast.TableSymbol(table=resolved_field)))
                else:
                    return self.visit(
                        ast.AsteriskSymbol(
                            table=ast.TableAliasSymbol(
                                table=ast.TableSymbol(table=resolved_field), name=symbol.table.name
                            )
                        )
                    )

            field_sql = self._print_identifier(resolved_field.name)

            # :KLUDGE: Legacy person properties handling. Assume we're in a context where the tables have been joined,
            # and this "person_props" alias is accessible to us.
            # if resolved_field == database.events.pdi.table.person.table.properties:
            #     if not self.context.using_person_on_events:
            #         field_sql = "person_props"

            # If the field is called on a table that has an alias, prepend the table alias.
            # If there's another field with the same name in the scope that's not this, prepend the full table name.
            # Note: we don't prepend a table name for the special "person" fields.
            if isinstance(symbol.table, ast.TableAliasSymbol) or symbol_with_name_in_scope != symbol:
                field_sql = f"{self.visit(symbol.table)}.{field_sql}"

            # TODO: refactor this legacy logging
            if symbol.name != "properties":
                real_table = symbol.table
                while isinstance(real_table, ast.TableAliasSymbol):
                    real_table = real_table.table

                access_table = (
                    cast(Literal["event"], "event")
                    if real_table.table == database.events
                    else cast(Literal["person"], "person")
                )
                self.context.field_access_logs.append(
                    HogQLFieldAccess(
                        ["person", symbol.name] if access_table == "person" else [symbol.name],
                        access_table,
                        symbol.name,
                        field_sql,
                    )
                )

        elif isinstance(symbol.table, ast.SelectQuerySymbol) or isinstance(symbol.table, ast.SelectQueryAliasSymbol):
            field_sql = self._print_identifier(symbol.name)
            if isinstance(symbol.table, ast.SelectQueryAliasSymbol) or symbol_with_name_in_scope != symbol:
                field_sql = f"{self.visit(symbol.table)}.{field_sql}"

        else:
            raise ValueError(f"Unknown FieldSymbol table type: {type(symbol.table).__name__}")

        return field_sql

    def visit_property_symbol(self, symbol: ast.PropertySymbol):
        field_symbol = symbol.parent
        field = field_symbol.resolve_database_field()

        key = f"hogql_val_{len(self.context.values)}"
        self.context.values[key] = symbol.name

        # check for a materialised column
        table = field_symbol.table
        while isinstance(table, ast.TableAliasSymbol):
            table = table.table
        if isinstance(table, ast.TableSymbol):
            table_name = table.table.clickhouse_table()
            if field is None:
                raise ValueError(f"Can't resolve field {field_symbol.name} on table {table_name}")
            field_name = cast(Union[Literal["properties"], Literal["person_properties"]], field.name)

            materialized_column = self._get_materialized_column(table_name, symbol.name, field_name)
            if materialized_column:
                property_sql = self._print_identifier(materialized_column)
            else:
                field_sql = self.visit(field_symbol)
                property_sql = trim_quotes_expr(f"JSONExtractRaw({field_sql}, %({key})s)")
        else:
            field_sql = self.visit(field_symbol)
            property_sql = trim_quotes_expr(f"JSONExtractRaw({field_sql}, %({key})s)")

        if not field:
            pass
        elif field.name == "properties":
            # TODO: refactor this legacy logging
            self.context.field_access_logs.append(
                HogQLFieldAccess(
                    ["properties", symbol.name],
                    "event.properties",
                    symbol.name,
                    property_sql,
                )
            )
        elif field.name == "person_properties":
            # TODO: refactor this legacy logging
            self.context.field_access_logs.append(
                HogQLFieldAccess(
                    ["person", "properties", symbol.name],
                    "person.properties",
                    symbol.name,
                    property_sql,
                )
            )

        return property_sql

    def visit_select_query_alias_symbol(self, symbol: ast.SelectQueryAliasSymbol):
        return self._print_identifier(symbol.name)

    def visit_field_alias_symbol(self, symbol: ast.SelectQueryAliasSymbol):
        return self._print_identifier(symbol.name)

<<<<<<< HEAD
    def visit_splash_symbol(self, symbol: ast.SplashSymbol):
        raise ValueError("Unexpected ast.SplashSymbol. Make sure SplashExpander has run on the AST.")

    def visit_lazy_table_symbol(self, symbol: ast.LazyTableSymbol):
        raise ValueError("Unexpected ast.LazyTableSymbol. Make sure LazyTableResolver has run on the AST.")
=======
    def visit_asterisk_symbol(self, symbol: ast.AsteriskSymbol):
        raise ValueError("Unexpected ast.AsteriskSymbol. Make sure AsteriskExpander has run on the AST.")
>>>>>>> 88d1a195

    def visit_unknown(self, node: ast.AST):
        raise ValueError(f"Unknown AST node {type(node).__name__}")

    def _last_select(self) -> Optional[ast.SelectQuery]:
        """Find the last SELECT query in the stack."""
        for node in reversed(self.stack):
            if isinstance(node, ast.SelectQuery):
                return node
        return None

    def _print_identifier(self, name: str) -> str:
        if self.dialect == "clickhouse":
            return print_clickhouse_identifier(name)
        return print_hogql_identifier(name)

    def _get_materialized_column(
        self, table_name: TablesWithMaterializedColumns, property_name: PropertyName, field_name: TableColumn
    ) -> Optional[str]:
        materialized_columns = get_materialized_columns(table_name)
        return materialized_columns.get((property_name, field_name), None)


def trim_quotes_expr(expr: str) -> str:
    return f"replaceRegexpAll({expr}, '^\"|\"$', '')"<|MERGE_RESOLUTION|>--- conflicted
+++ resolved
@@ -8,11 +8,7 @@
 from posthog.hogql.database import Table, database
 from posthog.hogql.print_string import print_clickhouse_identifier, print_hogql_identifier
 from posthog.hogql.resolver import ResolverException, lookup_field_by_name, resolve_symbols
-<<<<<<< HEAD
-from posthog.hogql.transforms import expand_splashes, resolve_lazy_tables
-=======
-from posthog.hogql.transforms import expand_asterisks
->>>>>>> 88d1a195
+from posthog.hogql.transforms import expand_asterisks, resolve_lazy_tables
 from posthog.hogql.visitor import Visitor
 from posthog.models.property import PropertyName, TableColumn
 
@@ -45,13 +41,8 @@
 
     # modify the cloned tree as needed
     if dialect == "clickhouse":
-<<<<<<< HEAD
-        expand_splashes(node)
+        expand_asterisks(node)
         resolve_lazy_tables(node)
-=======
-        expand_asterisks(node)
-
->>>>>>> 88d1a195
         # TODO: add team_id checks (currently done in the printer)
 
     return _Printer(context=context, dialect=dialect, stack=stack or []).visit(node)
@@ -474,16 +465,11 @@
     def visit_field_alias_symbol(self, symbol: ast.SelectQueryAliasSymbol):
         return self._print_identifier(symbol.name)
 
-<<<<<<< HEAD
-    def visit_splash_symbol(self, symbol: ast.SplashSymbol):
-        raise ValueError("Unexpected ast.SplashSymbol. Make sure SplashExpander has run on the AST.")
+    def visit_asterisk_symbol(self, symbol: ast.AsteriskSymbol):
+        raise ValueError("Unexpected ast.AsteriskSymbol. Make sure AsteriskExpander has run on the AST.")
 
     def visit_lazy_table_symbol(self, symbol: ast.LazyTableSymbol):
         raise ValueError("Unexpected ast.LazyTableSymbol. Make sure LazyTableResolver has run on the AST.")
-=======
-    def visit_asterisk_symbol(self, symbol: ast.AsteriskSymbol):
-        raise ValueError("Unexpected ast.AsteriskSymbol. Make sure AsteriskExpander has run on the AST.")
->>>>>>> 88d1a195
 
     def visit_unknown(self, node: ast.AST):
         raise ValueError(f"Unknown AST node {type(node).__name__}")
