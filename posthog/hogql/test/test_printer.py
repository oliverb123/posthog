--- conflicted
+++ resolved
@@ -114,17 +114,8 @@
             repsponse, f"SELECT\n    plus(1, 2),\n    3\nFROM\n    events\nLIMIT {MAX_SELECT_RETURNED_ROWS}"
         )
 
-<<<<<<< HEAD
-    # INTERSECT has higher priority than union
-    def test_intersect_and_union(self):
-        expr = parse_select("""select 1 as id union all select 2 as id union all select 3 as id""", backend="python")
-
-    def test_intersect(self):
-        expr = parse_select("""select 1 as id intersect select 2 as id""", backend="python")
-=======
     def test_intersect(self):
         expr = parse_select("""select 1 as id intersect select 2 as id""")
->>>>>>> 08386e43
         response = to_printed_hogql(expr, self.team)
         self.assertEqual(
             response,
@@ -132,11 +123,7 @@
         )
 
     def test_except(self):
-<<<<<<< HEAD
-        expr = parse_select("""select 1 as id except select 2 as id""", backend="python")
-=======
         expr = parse_select("""select 1 as id except select 2 as id""")
->>>>>>> 08386e43
         response = to_printed_hogql(expr, self.team)
         self.assertEqual(
             response,
@@ -145,11 +132,7 @@
 
     # these share the same priority, should stay in order
     def test_except_and_union(self):
-<<<<<<< HEAD
-        expr = parse_select("""select 1 as id except select 2 as id union all select 3 as id""", backend="python")
-=======
         expr = parse_select("""select 1 as id except select 2 as id union all select 3 as id""")
->>>>>>> 08386e43
         response = to_printed_hogql(expr, self.team)
         self.assertEqual(
             response,
@@ -169,11 +152,7 @@
         )
 
     def test_union_and_except(self):
-<<<<<<< HEAD
-        expr = parse_select("""select 1 as id union all select 2 as id except select 3 as id""", backend="python")
-=======
         expr = parse_select("""select 1 as id union all select 2 as id except select 3 as id""")
->>>>>>> 08386e43
         response = to_printed_hogql(expr, self.team)
         self.assertEqual(
             response,
@@ -193,11 +172,7 @@
         )
 
     def test_intersect3(self):
-<<<<<<< HEAD
-        expr = parse_select("""select 1 as id intersect select 2 as id intersect select 3 as id""", backend="python")
-=======
         expr = parse_select("""select 1 as id intersect select 2 as id intersect select 3 as id""")
->>>>>>> 08386e43
         response = to_printed_hogql(expr, self.team)
         self.assertEqual(
             response,
@@ -215,11 +190,7 @@
         )
 
     def test_union3(self):
-<<<<<<< HEAD
-        expr = parse_select("""select 1 as id union all select 2 as id union all select 3 as id""", backend="python")
-=======
         expr = parse_select("""select 1 as id union all select 2 as id union all select 3 as id""")
->>>>>>> 08386e43
         response = to_printed_hogql(expr, self.team)
         self.assertEqual(
             response,
@@ -237,11 +208,7 @@
         )
 
     def test_intersect_and_union_parens(self):
-<<<<<<< HEAD
-        expr = parse_select("""select 1 as id intersect (select 2 as id union all select 3 as id)""", backend="python")
-=======
         expr = parse_select("""select 1 as id intersect (select 2 as id union all select 3 as id)""")
->>>>>>> 08386e43
         response = to_printed_hogql(expr, self.team)
         self.assertEqual(
             response,
@@ -258,11 +225,7 @@
 
     # INTERSECT has higher priority than union
     def test_intersect_and_union(self):
-<<<<<<< HEAD
-        expr = parse_select("""select 1 as id union all select 2 as id intersect select 3 as id""", backend="python")
-=======
         expr = parse_select("""select 1 as id union all select 2 as id intersect select 3 as id""")
->>>>>>> 08386e43
         response = to_printed_hogql(expr, self.team)
         self.assertEqual(
             response,
@@ -271,13 +234,6 @@
                 "    1 AS id\n"
                 "LIMIT 50000\n"
                 "UNION ALL\n"
-<<<<<<< HEAD
-                "(SELECT\n"
-                "    2 AS id\n"
-                "INTERSECT\n"
-                "SELECT\n"
-                "    3 AS id)"
-=======
                 "SELECT\n"
                 "    2 AS id\n"
                 "LIMIT 50000\n"
@@ -285,7 +241,6 @@
                 "SELECT\n"
                 "    3 AS id\n"
                 "LIMIT 50000"
->>>>>>> 08386e43
             ),
         )
 
