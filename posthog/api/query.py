--- conflicted
+++ resolved
@@ -13,14 +13,9 @@
 
 from posthog.api.documentation import extend_schema
 from posthog.api.routing import StructuredViewSetMixin
-<<<<<<< HEAD
-from posthog.hogql.query import execute_hogql_query
-from posthog.models import Team
-=======
 from posthog.cloud_utils import is_cloud
 from posthog.hogql.query import execute_hogql_query
 from posthog.models import Team, User
->>>>>>> 4ea39301
 from posthog.models.event.query_event_list import run_events_query
 from posthog.permissions import ProjectMembershipNecessaryPermissions, TeamMemberAccessPermission
 from posthog.rate_limit import ClickHouseBurstRateThrottle, ClickHouseSustainedRateThrottle
@@ -56,11 +51,8 @@
                 response = run_events_query(query=events_query, team=team)
                 return self._response_to_json_response(response)
             elif query_kind == "HogQLQuery":
-<<<<<<< HEAD
-=======
                 if not self._is_hogql_enabled():
                     return JsonResponse({"error": "HogQL is not enabled for this organization"}, status=400)
->>>>>>> 4ea39301
                 hogql_query = HogQLQuery.parse_obj(query_json)
                 response = execute_hogql_query(query=hogql_query.query, team=team)
                 return self._response_to_json_response(response)
@@ -97,9 +89,6 @@
         dict = {}
         for key in response.__fields__.keys():
             dict[key] = getattr(response, key)
-<<<<<<< HEAD
-        return JsonResponse(dict)
-=======
         return JsonResponse(dict)
 
     def _is_hogql_enabled(self) -> bool:
@@ -119,5 +108,4 @@
             },
             only_evaluate_locally=True,
             send_feature_flag_events=False,
-        )
->>>>>>> 4ea39301
+        )