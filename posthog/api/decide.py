import re
from typing import Any, Dict, List, Optional, Union
from urllib.parse import urlparse

import structlog
from django.http import HttpRequest, JsonResponse
from django.views.decorators.csrf import csrf_exempt
from rest_framework import status
from sentry_sdk import capture_exception
from statshog.defaults.django import statsd

from posthog.api.geoip import get_geoip_properties
from posthog.api.utils import get_project_id, get_token
from posthog.exceptions import RequestParsingError, generate_exception_response
from posthog.logging.timing import timed
from posthog.models import Team, User
from posthog.models.feature_flag import get_all_feature_flags
from posthog.plugins.site import get_decide_site_apps
from posthog.utils import cors_response, get_ip_address, load_data_from_request


def on_permitted_recording_domain(team: Team, request: HttpRequest) -> bool:
    origin = parse_domain(request.headers.get("Origin"))
    referer = parse_domain(request.headers.get("Referer"))
    return hostname_in_allowed_url_list(team.recording_domains, origin) or hostname_in_allowed_url_list(
        team.recording_domains, referer
    )


def hostname_in_allowed_url_list(allowed_url_list: Optional[List[str]], hostname: Optional[str]) -> bool:
    if not hostname:
        return False

    permitted_domains = []
    if allowed_url_list:
        for url in allowed_url_list:
            host = parse_domain(url)
            if host:
                permitted_domains.append(host)

    for permitted_domain in permitted_domains:
        if "*" in permitted_domain:
            pattern = "^{}$".format(re.escape(permitted_domain).replace("\\*", "(.*)"))
            if re.search(pattern, hostname):
                return True
        elif permitted_domain == hostname:
            return True

    return False


def parse_domain(url: Any) -> Optional[str]:
    return urlparse(url).hostname


@csrf_exempt
@timed("posthog_cloud_decide_endpoint")
def get_decide(request: HttpRequest):
    # handle cors request
    if request.method == "OPTIONS":
        return cors_response(request, JsonResponse({"status": 1}))

    response = {
        "config": {"enable_collect_everything": True},
        "toolbarParams": {},
        "isAuthenticated": False,
        "capturePerformance": False,
        "supportedCompression": ["gzip", "gzip-js", "lz64"],
    }

    response["featureFlags"] = []
    response["sessionRecording"] = False

    if request.method == "POST":
        try:
            data = load_data_from_request(request)
            api_version_string = request.GET.get("v")
            # NOTE: This does not support semantic versioning e.g. 2.1.0
            api_version = int(api_version_string) if api_version_string else 1
        except ValueError:
            # default value added because of bug in posthog-js 1.19.0
            # see https://sentry.io/organizations/posthog2/issues/2738865125/?project=1899813
            # as a tombstone if the below statsd counter hasn't seen errors for N days
            # then it is likely that no clients are running posthog-js 1.19.0
            # and this defaulting could be removed
            statsd.incr(
                f"posthog_cloud_decide_defaulted_api_version_on_value_error",
                tags={"endpoint": "decide", "api_version_string": api_version_string},
            )
            api_version = 2
        except RequestParsingError as error:
            capture_exception(error)  # We still capture this on Sentry to identify actual potential bugs
            return cors_response(
                request,
                generate_exception_response("decide", f"Malformed request data: {error}", code="malformed_data"),
            )

        token = get_token(data, request)
        team = Team.objects.get_team_from_cache_or_token(token)
        if team is None and token:
            project_id = get_project_id(data, request)

            if not project_id:
                return cors_response(
                    request,
                    generate_exception_response(
                        "decide",
                        "Project API key invalid. You can find your project API key in PostHog project settings.",
                        code="invalid_api_key",
                        type="authentication_error",
                        status_code=status.HTTP_401_UNAUTHORIZED,
                    ),
                )

            user = User.objects.get_from_personal_api_key(token)
            if user is None:
                return cors_response(
                    request,
                    generate_exception_response(
                        "decide",
                        "Invalid Personal API key.",
                        code="invalid_personal_key",
                        type="authentication_error",
                        status_code=status.HTTP_401_UNAUTHORIZED,
                    ),
                )
            team = user.teams.get(id=project_id)

        if team:
            structlog.contextvars.bind_contextvars(team_id=team.id)

            distinct_id = data.get("distinct_id")
            if distinct_id is None:
                return cors_response(
                    request,
                    generate_exception_response(
                        "decide",
                        "Decide requires a distinct_id.",
                        code="missing_distinct_id",
                        type="validation_error",
                        status_code=status.HTTP_400_BAD_REQUEST,
                    ),
                )

            property_overrides = get_geoip_properties(get_ip_address(request))
            all_property_overrides: Dict[str, Union[str, int]] = {
                **property_overrides,
                **(data.get("person_properties") or {}),
            }

            feature_flags, _, feature_flag_payloads, errors = get_all_feature_flags(
                team.pk,
                data["distinct_id"],
                data.get("groups") or {},
                hash_key_override=data.get("$anon_distinct_id"),
                property_value_overrides=all_property_overrides,
                group_property_value_overrides=(data.get("group_properties") or {}),
            )

            active_flags = {key: value for key, value in feature_flags.items() if value}

            if api_version == 2:
                response["featureFlags"] = active_flags
            elif api_version == 3:
                # v3 returns all flags, not just active ones, as well as if there was an error computing all flags
                response["featureFlags"] = feature_flags
                response["errorsWhileComputingFlags"] = errors
                response["featureFlagPayloads"] = feature_flag_payloads
            else:
                # default v1
                response["featureFlags"] = list(active_flags.keys())

<<<<<<< HEAD
=======
            response["capturePerformance"] = True if team.capture_performance_opt_in else False
            response["autocapture_opt_out"] = True if team.autocapture_opt_out else False

>>>>>>> d4ac1da3
            if team.session_recording_opt_in and (
                on_permitted_recording_domain(team, request) or not team.recording_domains
            ):
                capture_console_logs = True if team.capture_console_log_opt_in else False
                response["capturePerformance"] = True if team.capture_performance_opt_in else False
                response["sessionRecording"] = {
                    "endpoint": "/s/",
                    "consoleLogRecordingEnabled": capture_console_logs,
                    "recorderVersion": "v2" if team.session_recording_version == "v2" else "v1",
                }

            site_apps = []
            if team.inject_web_apps:
                try:
                    site_apps = get_decide_site_apps(team)
                except Exception:
                    pass

            response["siteApps"] = site_apps

            # NOTE: Whenever you add something to decide response, update this test:
            # `test_decide_doesnt_error_out_when_database_is_down`
            # which ensures that decide doesn't error out when the database is down

    statsd.incr(f"posthog_cloud_raw_endpoint_success", tags={"endpoint": "decide"})
    return cors_response(request, JsonResponse(response))<|MERGE_RESOLUTION|>--- conflicted
+++ resolved
@@ -170,12 +170,8 @@
                 # default v1
                 response["featureFlags"] = list(active_flags.keys())
 
-<<<<<<< HEAD
-=======
-            response["capturePerformance"] = True if team.capture_performance_opt_in else False
             response["autocapture_opt_out"] = True if team.autocapture_opt_out else False
 
->>>>>>> d4ac1da3
             if team.session_recording_opt_in and (
                 on_permitted_recording_domain(team, request) or not team.recording_domains
             ):
