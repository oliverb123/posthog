--- conflicted
+++ resolved
@@ -161,7 +161,7 @@
             "is_sample",
             "effective_restriction_level",
             "effective_privilege_level",
-            "timezone"
+            "timezone",
         ]
         read_only_fields = (
             "created_at",
@@ -173,11 +173,8 @@
             "is_sample",
             "effective_restriction_level",
             "effective_privilege_level",
-<<<<<<< HEAD
-            "timezone"
-=======
+            "timezone",
             "refreshing",
->>>>>>> cc732422
         )
 
     @lru_cache(maxsize=1)  # each serializer instance should only deal with one insight/tile combo
@@ -308,7 +305,7 @@
         result = get_safe_cache(insight.filters_hash)
         if not result or result.get("task_id", None):
             return None
-        return result.get('timezone')
+        return result.get("timezone")
 
     def get_last_refresh(self, insight: Insight):
         if should_refresh(self.context["request"]):
@@ -584,9 +581,15 @@
         filter = Filter(request=request, data={"insight": INSIGHT_FUNNELS}, team=self.team)
 
         if filter.funnel_viz_type == FunnelVizType.TRENDS:
-            return {"result": ClickhouseFunnelTrends(team=team, filter=filter).run(), "timezone": team.timezone_for_charts}
+            return {
+                "result": ClickhouseFunnelTrends(team=team, filter=filter).run(),
+                "timezone": team.timezone_for_charts,
+            }
         elif filter.funnel_viz_type == FunnelVizType.TIME_TO_CONVERT:
-            return {"result": ClickhouseFunnelTimeToConvert(team=team, filter=filter).run(), "timezone": team.timezone_for_charts}
+            return {
+                "result": ClickhouseFunnelTimeToConvert(team=team, filter=filter).run(),
+                "timezone": team.timezone_for_charts,
+            }
         else:
             funnel_order_class = get_funnel_order_class(filter)
             return {"result": funnel_order_class(team=team, filter=filter).run(), "timezone": team.timezone_for_charts}
