from collections import Counter
from typing import Counter as TCounter
from typing import Generator, List, Set, Union, cast

from posthog.clickhouse.materialized_columns import ColumnName, get_materialized_columns
from posthog.constants import TREND_FILTER_TYPE_ACTIONS, FunnelCorrelationType
from posthog.models.action.util import get_action_tables_and_properties, uses_elements_chain
from posthog.models.entity import Entity
from posthog.models.filters import Filter
from posthog.models.filters.mixins.utils import cached_property
from posthog.models.filters.path_filter import PathFilter
from posthog.models.filters.properties_timeline_filter import PropertiesTimelineFilter
from posthog.models.filters.retention_filter import RetentionFilter
from posthog.models.filters.stickiness_filter import StickinessFilter
from posthog.models.filters.utils import GroupTypeIndex
from posthog.models.property import PropertyIdentifier, PropertyType, TableWithProperties
from posthog.models.property.util import box_value, extract_tables_and_properties
from posthog.queries.property_optimizer import PropertyOptimizer


class FOSSColumnOptimizer:
    """
    This class is responsible for figuring out what columns can and should be materialized based on the query filter.

    This speeds up queries since clickhouse ends up selecting less data.
    """

    def __init__(
        self,
        filter: Union[Filter, PathFilter, RetentionFilter, StickinessFilter, PropertiesTimelineFilter],
        team_id: int,
    ):
        self.filter = filter
        self.team_id = team_id
        self.property_optimizer = PropertyOptimizer()

    @cached_property
    def event_columns_to_query(self) -> Set[ColumnName]:
        "Returns a list of event table columns containing materialized properties that this query needs"

        return self.columns_to_query("events", set(self.used_properties_with_type("event")))

    @cached_property
    def person_on_event_columns_to_query(self) -> Set[ColumnName]:
        "Returns a list of event table person columns containing materialized properties that this query needs"

        return self.columns_to_query("events", set(self.used_properties_with_type("person")), "person_properties")

    @cached_property
    def person_columns_to_query(self) -> Set[ColumnName]:
        "Returns a list of person table columns containing materialized properties that this query needs"

        return self.columns_to_query("person", set(self.used_properties_with_type("person")))

    def columns_to_query(
        self, table: TableWithProperties, used_properties: Set[PropertyIdentifier], table_column: str = "properties"
    ) -> Set[ColumnName]:
        "Transforms a list of property names to what columns are needed for that query"

        materialized_columns = get_materialized_columns(table)
        return set(
            materialized_columns.get((property_name, table_column), table_column)
            for property_name, _, _ in used_properties
        )

    @cached_property
    def is_using_person_properties(self) -> bool:
        return len(self.used_properties_with_type("person")) > 0

    @cached_property
    def is_using_cohort_propertes(self) -> bool:
<<<<<<< HEAD
        # make backend tests run
        return len(self.used_properties_with_type("cohort")) > 0
=======
        return (
            len(self.used_properties_with_type("cohort")) > 0
            or len(self.used_properties_with_type("precalculated-cohort")) > 0
            or len(self.used_properties_with_type("static-cohort")) > 0
        )
>>>>>>> a61087aa

    @cached_property
    def group_types_to_query(self) -> Set[GroupTypeIndex]:
        return set()

    @cached_property
    def group_on_event_columns_to_query(self) -> Set[ColumnName]:
        return set()

    @cached_property
    def should_query_elements_chain_column(self) -> bool:
        "Returns whether this query uses elements_chain"
        has_element_type_property = lambda properties: any(prop.type == "element" for prop in properties)

        if has_element_type_property(self.filter.property_groups.flat):
            return True

        # Both entities and funnel exclusions can contain nested elements_chain inclusions
        for entity in self.entities_used_in_filter():
            if has_element_type_property(entity.property_groups.flat):
                return True

            # :TRICKY: Action definition may contain elements_chain usage
            #
            # See ee/clickhouse/models/action.py#format_action_filter for an example
            if entity.type == TREND_FILTER_TYPE_ACTIONS:
                if uses_elements_chain(entity.get_action()):
                    return True

        return False

    @cached_property
    def properties_used_in_filter(self) -> TCounter[PropertyIdentifier]:
        "Returns collection of properties + types that this query would use"
        counter: TCounter[PropertyIdentifier] = extract_tables_and_properties(self.filter.property_groups.flat)

        if not isinstance(self.filter, StickinessFilter):
            # Some breakdown types read properties
            #
            # See ee/clickhouse/queries/trends/breakdown.py#get_query or
            # ee/clickhouse/queries/breakdown_props.py#get_breakdown_prop_values
            if self.filter.breakdown_type in ["event", "person"]:
                boxed_breakdown = box_value(self.filter.breakdown)
                for b in boxed_breakdown:
                    if isinstance(b, str):
                        counter[(b, self.filter.breakdown_type, self.filter.breakdown_group_type_index)] += 1

            # If we have a breakdowns attribute then make sure we pull in everything we
            # need to calculate it
            for breakdown in self.filter.breakdowns or []:
                counter[(breakdown["property"], breakdown["type"], self.filter.breakdown_group_type_index)] += 1

        # Both entities and funnel exclusions can contain nested property filters
        for entity in self.entities_used_in_filter():
            counter += extract_tables_and_properties(entity.property_groups.flat)

            # Math properties are also implicitly used.
            #
            # See posthog/queries/trends/util.py#process_math
            if entity.math_property:
                counter[(entity.math_property, "event", None)] += 1

            # :TRICKY: If action contains property filters, these need to be included
            #
            # See ee/clickhouse/models/action.py#format_action_filter for an example
            if entity.type == TREND_FILTER_TYPE_ACTIONS:
                counter += get_action_tables_and_properties(entity.get_action())

        if (
            not isinstance(self.filter, (StickinessFilter, PropertiesTimelineFilter))
            and self.filter.correlation_type == FunnelCorrelationType.PROPERTIES
            and self.filter.correlation_property_names
        ):

            for prop_value in self.filter.correlation_property_names:
                counter[(prop_value, "person", None)] += 1

        return counter

    def used_properties_with_type(self, property_type: PropertyType) -> TCounter[PropertyIdentifier]:
        return Counter(
            {
                (name, type, group_type_index): count
                for (name, type, group_type_index), count in self.properties_used_in_filter.items()
                if type == property_type
            }
        )

    def entities_used_in_filter(self) -> Generator[Entity, None, None]:
        yield from self.filter.entities
        yield from cast(List[Entity], self.filter.exclusions)

        if isinstance(self.filter, RetentionFilter):
            yield self.filter.target_entity
            yield self.filter.returning_entity<|MERGE_RESOLUTION|>--- conflicted
+++ resolved
@@ -69,16 +69,12 @@
 
     @cached_property
     def is_using_cohort_propertes(self) -> bool:
-<<<<<<< HEAD
         # make backend tests run
-        return len(self.used_properties_with_type("cohort")) > 0
-=======
         return (
             len(self.used_properties_with_type("cohort")) > 0
             or len(self.used_properties_with_type("precalculated-cohort")) > 0
             or len(self.used_properties_with_type("static-cohort")) > 0
         )
->>>>>>> a61087aa
 
     @cached_property
     def group_types_to_query(self) -> Set[GroupTypeIndex]:
