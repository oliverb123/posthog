import re
import sys
from typing import List, Optional

from django.core.management import call_command
from django.core.management.base import BaseCommand, CommandError


def _get_new_tables(sql: str):
    return re.findall(r'CREATE TABLE "([a-zA-Z0-9_]*)"', sql)


def _get_table(search_string: str, operation_sql: str) -> Optional[str]:
    match = re.match(r'.*{} "([a-zA-Z0-9_]*)"'.format(search_string), operation_sql)
    if match:
        return match[1]
    return None


def validate_migration_sql(sql) -> bool:
    new_tables = _get_new_tables(sql)
    operations = sql.split("\n")
    tables_created_so_far: List[str] = []
    for operation_sql in operations:
        # Extract table name from queries of this format: ALTER TABLE TABLE "posthog_feature"
        table_being_altered: Optional[str] = (
            re.findall(r"ALTER TABLE \"([a-z_]+)\"", operation_sql)[0] if "ALTER TABLE" in operation_sql else None
        )
        # Extract table name from queries of this format: CREATE TABLE "posthog_feature"
        if "CREATE TABLE" in operation_sql:
            table_name = re.findall(r"CREATE TABLE \"([a-z_]+)\"", operation_sql)[0]
            tables_created_so_far.append(table_name)

            if '"id" serial' in operation_sql:
                print(
                    f"\n\n\033[91mFound a new table with an int32 id. Please use an int64 id or use UUIDModel instead.\nSource: `{operation_sql}`"
                )
                return True

        if (
            re.findall(r"(?<!DROP) (NOT NULL|DEFAULT .* NOT NULL)", operation_sql, re.M & re.I)
            and "CREATE TABLE" not in operation_sql
            and "-- not-null-ignore" not in operation_sql
        ):
            print(
                f"\n\n\033[91mFound a non-null field or default added to an existing model. This will lock up the table while migrating. Please add 'null=True, blank=True' to the field.\nSource: `{operation_sql}`"
            )
            return True

        if "RENAME" in operation_sql and "-- rename-ignore" not in operation_sql:
            print(
                f"\n\n\033[91mFound a rename command. This will lock up the table while migrating. Please create a new column and provide alternative method for swapping columns.\nSource: `{operation_sql}`"
            )
            return True

        if "DROP COLUMN" in operation_sql and "-- drop-column-ignore" not in operation_sql:
            print(
                f"\n\n\033[91mFound a drop command. This could lead to unsafe states for the app. Please avoid dropping columns.\nSource: `{operation_sql}`"
            )
            return True

        if "DROP TABLE" in operation_sql:
            print(
                f"\n\n\033[91mFound a DROP TABLE command. This could lead to unsafe states for the app. Please avoid dropping tables.\nSource: `{operation_sql}`"
            )
            return True
        if "CONSTRAINT" in operation_sql and (
            "-- existing-table-constraint-ignore" not in operation_sql
            and (
                table_being_altered not in tables_created_so_far
                or _get_table("ALTER TABLE", operation_sql) not in new_tables
            )  # Ignore for brand-new tables
        ):
            print(
                f"\n\n\033[91mFound a CONSTRAINT command. This locks tables which causes downtime. Please avoid adding constraints to existing tables.\nSource: `{operation_sql}`"
            )
            return True
        if (
            "CREATE INDEX" in operation_sql
            and "CONCURRENTLY" not in operation_sql
            and _get_table(" ON", operation_sql) not in new_tables
        ):
            print(
                f"\n\n\033[91mFound a CREATE INDEX command that isn't run CONCURRENTLY. This locks tables which causes downtime. Please add this index CONCURRENTLY instead.\nSource: `{operation_sql}`"
            )
            return True

    # if it isn't already invalid, then the migration is valid
    return False


class Command(BaseCommand):
    help = "Automated test to make sure there are no non-null, dropping, renaming, or multiple migrations"

    def handle(self, *args, **options):
        def run_and_check_migration(variable):
            try:
                results = re.findall(r"([a-z]+)\/migrations\/([a-zA-Z_0-9]+)\.py", variable)[0]
                sql = call_command("sqlmigrate", results[0], results[1])
<<<<<<< HEAD

                new_tables = self._get_new_tables(sql)
                tables_created_so_far: List[str] = []

                operations = sql.split("\n")

                can_add_null_to_existing_model = "-- not-null-ignore" in sql
                can_rename = "-- rename-ignore" in sql
                can_drop_columns = "-- drop-column-ignore" in sql
                can_add_constraint = "-- existing-table-constraint-ignore" in sql
                can_add_index = "-- concurrent-index-ignore" in sql

                for operation_sql in operations:
                    # Extract table name from queries of this format: ALTER TABLE TABLE "posthog_feature"
                    table_being_altered: Optional[str] = (
                        re.findall(r"ALTER TABLE \"([a-z_]+)\"", operation_sql)[0]
                        if "ALTER TABLE" in operation_sql
                        else None
                    )
                    # Extract table name from queries of this format: CREATE TABLE "posthog_feature"
                    if "CREATE TABLE" in operation_sql:
                        table_name = re.findall(r"CREATE TABLE \"([a-z_]+)\"", operation_sql)[0]
                        tables_created_so_far.append(table_name)

                    if (
                        re.findall(r"(?<!DROP) (NOT NULL|DEFAULT .* NOT NULL)", operation_sql, re.M & re.I)
                        and "CREATE TABLE" not in operation_sql
                        and can_add_null_to_existing_model is False
                    ):
                        print(
                            f"\n\n\033[91mFound a non-null field or default added to an existing model. This will lock up the table while migrating. Please add 'null=True, blank=True' to the field.\nSource: `{operation_sql}`"
                        )
                        sys.exit(1)

                    if "RENAME" in operation_sql and can_rename is False:
                        print(
                            f"\n\n\033[91mFound a rename command. This will lock up the table while migrating. Please create a new column and provide alternative method for swapping columns.\nSource: `{operation_sql}`"
                        )
                        sys.exit(1)

                    if "DROP COLUMN" in operation_sql and can_drop_columns is False:
                        print(
                            f"\n\n\033[91mFound a drop command. This could lead to unsafe states for the app. Please avoid dropping columns.\nSource: `{operation_sql}`"
                        )
                        sys.exit(1)

                    if "DROP TABLE" in operation_sql:
                        print(
                            f"\n\n\033[91mFound a DROP TABLE command. This could lead to unsafe states for the app. Please avoid dropping tables.\nSource: `{operation_sql}`"
                        )
                        sys.exit(1)

                    if (
                        can_add_constraint is False
                        and "CONSTRAINT" in operation_sql
                        and (
                            table_being_altered not in tables_created_so_far
                            or self._get_table("ALTER TABLE", operation_sql) not in new_tables
                            # Ignore for brand-new tables
                        )
                    ):
                        print(
                            f"\n\n\033[91mFound a CONSTRAINT command. This locks tables which causes downtime. Please avoid adding constraints to existing tables.\nSource: `{operation_sql}`"
                        )
                        sys.exit(1)
                    if (
                        "CREATE INDEX" in operation_sql
                        and "CONCURRENTLY" not in operation_sql
                        and can_add_index is False
                        and self._get_table(" ON", operation_sql) not in new_tables
                    ):
                        print(
                            f"\n\n\033[91mFound a CREATE INDEX command that isn't run CONCURRENTLY. This locks tables which causes downtime. Please add this index CONCURRENTLY instead.\nSource: `{operation_sql}`"
                        )
                        sys.exit(1)
=======
                should_fail = validate_migration_sql(sql)
                if should_fail:
                    sys.exit(1)
>>>>>>> f8cb641a

            except (IndexError, CommandError):
                pass

        migrations = sys.stdin.readlines()

        if not migrations:
            migrations = ["posthog/migrations/0339_add_session_recording_storage_version.py"]

        if len(migrations) > 1:
            print(
                f"\n\n\033[91mFound multiple migrations. Please scope PRs to one migration to promote easy debugging and revertability"
            )
            sys.exit(1)

        for data in migrations:
            run_and_check_migration(data)<|MERGE_RESOLUTION|>--- conflicted
+++ resolved
@@ -97,87 +97,9 @@
             try:
                 results = re.findall(r"([a-z]+)\/migrations\/([a-zA-Z_0-9]+)\.py", variable)[0]
                 sql = call_command("sqlmigrate", results[0], results[1])
-<<<<<<< HEAD
-
-                new_tables = self._get_new_tables(sql)
-                tables_created_so_far: List[str] = []
-
-                operations = sql.split("\n")
-
-                can_add_null_to_existing_model = "-- not-null-ignore" in sql
-                can_rename = "-- rename-ignore" in sql
-                can_drop_columns = "-- drop-column-ignore" in sql
-                can_add_constraint = "-- existing-table-constraint-ignore" in sql
-                can_add_index = "-- concurrent-index-ignore" in sql
-
-                for operation_sql in operations:
-                    # Extract table name from queries of this format: ALTER TABLE TABLE "posthog_feature"
-                    table_being_altered: Optional[str] = (
-                        re.findall(r"ALTER TABLE \"([a-z_]+)\"", operation_sql)[0]
-                        if "ALTER TABLE" in operation_sql
-                        else None
-                    )
-                    # Extract table name from queries of this format: CREATE TABLE "posthog_feature"
-                    if "CREATE TABLE" in operation_sql:
-                        table_name = re.findall(r"CREATE TABLE \"([a-z_]+)\"", operation_sql)[0]
-                        tables_created_so_far.append(table_name)
-
-                    if (
-                        re.findall(r"(?<!DROP) (NOT NULL|DEFAULT .* NOT NULL)", operation_sql, re.M & re.I)
-                        and "CREATE TABLE" not in operation_sql
-                        and can_add_null_to_existing_model is False
-                    ):
-                        print(
-                            f"\n\n\033[91mFound a non-null field or default added to an existing model. This will lock up the table while migrating. Please add 'null=True, blank=True' to the field.\nSource: `{operation_sql}`"
-                        )
-                        sys.exit(1)
-
-                    if "RENAME" in operation_sql and can_rename is False:
-                        print(
-                            f"\n\n\033[91mFound a rename command. This will lock up the table while migrating. Please create a new column and provide alternative method for swapping columns.\nSource: `{operation_sql}`"
-                        )
-                        sys.exit(1)
-
-                    if "DROP COLUMN" in operation_sql and can_drop_columns is False:
-                        print(
-                            f"\n\n\033[91mFound a drop command. This could lead to unsafe states for the app. Please avoid dropping columns.\nSource: `{operation_sql}`"
-                        )
-                        sys.exit(1)
-
-                    if "DROP TABLE" in operation_sql:
-                        print(
-                            f"\n\n\033[91mFound a DROP TABLE command. This could lead to unsafe states for the app. Please avoid dropping tables.\nSource: `{operation_sql}`"
-                        )
-                        sys.exit(1)
-
-                    if (
-                        can_add_constraint is False
-                        and "CONSTRAINT" in operation_sql
-                        and (
-                            table_being_altered not in tables_created_so_far
-                            or self._get_table("ALTER TABLE", operation_sql) not in new_tables
-                            # Ignore for brand-new tables
-                        )
-                    ):
-                        print(
-                            f"\n\n\033[91mFound a CONSTRAINT command. This locks tables which causes downtime. Please avoid adding constraints to existing tables.\nSource: `{operation_sql}`"
-                        )
-                        sys.exit(1)
-                    if (
-                        "CREATE INDEX" in operation_sql
-                        and "CONCURRENTLY" not in operation_sql
-                        and can_add_index is False
-                        and self._get_table(" ON", operation_sql) not in new_tables
-                    ):
-                        print(
-                            f"\n\n\033[91mFound a CREATE INDEX command that isn't run CONCURRENTLY. This locks tables which causes downtime. Please add this index CONCURRENTLY instead.\nSource: `{operation_sql}`"
-                        )
-                        sys.exit(1)
-=======
                 should_fail = validate_migration_sql(sql)
                 if should_fail:
                     sys.exit(1)
->>>>>>> f8cb641a
 
             except (IndexError, CommandError):
                 pass
