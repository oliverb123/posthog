import hashlib
import json
import time
import types
<<<<<<< HEAD
import uuid
=======
>>>>>>> 7b8d6ce3
from dataclasses import dataclass
from time import perf_counter
from typing import (
    Any,
    Dict,
    List,
    Optional,
    Sequence,
    Tuple,
    Union,
    cast,
)

import sqlparse
from celery.task.control import revoke
from clickhouse_driver import Client as SyncClient
from clickhouse_pool import ChPool
from dataclasses_json import dataclass_json
from django.conf import settings as app_settings

from posthog import redis
from posthog.celery import enqueue_clickhouse_execute_with_progress
from posthog.errors import wrap_query_error
from posthog.internal_metrics import incr, timing
from posthog.settings import (
    CLICKHOUSE_CA,
    CLICKHOUSE_CONN_POOL_MAX,
    CLICKHOUSE_CONN_POOL_MIN,
    CLICKHOUSE_DATABASE,
    CLICKHOUSE_HOST,
    CLICKHOUSE_PASSWORD,
    CLICKHOUSE_SECURE,
    CLICKHOUSE_USER,
    CLICKHOUSE_VERIFY,
    TEST,
)
from posthog.timer import get_timer_thread
from posthog.utils import generate_short_id

InsertParams = Union[list, tuple, types.GeneratorType]
NonInsertParams = Dict[str, Any]
QueryArgs = Optional[Union[InsertParams, NonInsertParams]]

CACHE_TTL = 60  # seconds
SLOW_QUERY_THRESHOLD_MS = 15000
QUERY_TIMEOUT_THREAD = get_timer_thread("posthog.client", SLOW_QUERY_THRESHOLD_MS)

_request_information: Optional[Dict] = None


# Optimize_move_to_prewhere setting is set because of this regression test
# test_ilike_regression_with_current_clickhouse_version
# https://github.com/PostHog/posthog/blob/master/ee/clickhouse/queries/test/test_trends.py#L1566
settings_override = {"optimize_move_to_prewhere": 0}


def default_client():
    """
    Return a bare bones client for use in places where we are only interested in general ClickHouse state
    DO NOT USE THIS FOR QUERYING DATA
    """
    return SyncClient(
        host=CLICKHOUSE_HOST,
        # We set "system" here as we don't necessarily have a "default" database,
        # which is what the clickhouse_driver would use by default. We are
        # assuming that this exists and we have permissions to access it. This
        # feels like a reasonably safe assumption as e.g. we already reference
        # `system.numbers` in multiple places within queries. We also assume
        # access to various other tables e.g. to handle async migrations.
        database="system",
        secure=CLICKHOUSE_SECURE,
        user=CLICKHOUSE_USER,
        password=CLICKHOUSE_PASSWORD,
        ca_certs=CLICKHOUSE_CA,
        verify=CLICKHOUSE_VERIFY,
    )


def make_ch_pool(**overrides) -> ChPool:
    kwargs = {
        "host": CLICKHOUSE_HOST,
        "database": CLICKHOUSE_DATABASE,
        "secure": CLICKHOUSE_SECURE,
        "user": CLICKHOUSE_USER,
        "password": CLICKHOUSE_PASSWORD,
        "ca_certs": CLICKHOUSE_CA,
        "verify": CLICKHOUSE_VERIFY,
        "connections_min": CLICKHOUSE_CONN_POOL_MIN,
        "connections_max": CLICKHOUSE_CONN_POOL_MAX,
        "settings": {"mutations_sync": "1"} if TEST else {},
        # Without this, OPTIMIZE table and other queries will regularly run into timeouts
        "send_receive_timeout": 30 if TEST else 999_999_999,
        **overrides,
    }

    return ChPool(**kwargs)


ch_client = SyncClient(
    host=CLICKHOUSE_HOST,
    database=CLICKHOUSE_DATABASE,
    secure=CLICKHOUSE_SECURE,
    user=CLICKHOUSE_USER,
    password=CLICKHOUSE_PASSWORD,
    ca_certs=CLICKHOUSE_CA,
    verify=CLICKHOUSE_VERIFY,
    settings={"mutations_sync": "1"} if TEST else {},
)

ch_pool = make_ch_pool()


def async_execute(query, args=None, settings=None, with_column_types=False):
    return sync_execute(query, args, settings=settings, with_column_types=with_column_types)


def cache_sync_execute(query, args=None, redis_client=None, ttl=CACHE_TTL, settings=None, with_column_types=False):
    if not redis_client:
        redis_client = redis.get_client()
    key = _key_hash(query, args)
    if redis_client.exists(key):
        result = _deserialize(redis_client.get(key))
        return result
    else:
        result = sync_execute(query, args, settings=settings, with_column_types=with_column_types)
        redis_client.set(key, _serialize(result), ex=ttl)
        return result


def validate_client_query_id(
    client_query_id: Optional[str], client_query_team_id: Optional[int] = None
) -> Optional[str]:
    if client_query_id and not client_query_team_id:
        raise Exception("Query needs to have a team_id arg if you've passed client_query_id")
    random_id = generate_short_id()
    return f"{client_query_team_id}_{client_query_id}_{random_id}"


def sync_execute(
    query,
    args=None,
    settings=None,
    with_column_types=False,
    flush=True,
    client_query_id: Optional[str] = None,
    client_query_team_id: Optional[int] = None,
):
    if TEST and flush:
        try:
            from posthog.test.base import flush_persons_and_events

            flush_persons_and_events()
        except ModuleNotFoundError:  # when we run plugin server tests it tries to run above, ignore
            pass

    with ch_pool.get_client() as client:
        start_time = perf_counter()

        prepared_sql, prepared_args, tags = _prepare_query(client=client, query=query, args=args)

        timeout_task = QUERY_TIMEOUT_THREAD.schedule(_notify_of_slow_query_failure, tags)

        settings = {**settings_override, **(settings or {})}

        try:
            result = client.execute(
                prepared_sql,
                params=prepared_args,
                settings=settings,
                with_column_types=with_column_types,
                query_id=validate_client_query_id(client_query_id, client_query_team_id),
            )
        except Exception as err:
            err = wrap_query_error(err)
            tags["failed"] = True
            tags["reason"] = type(err).__name__
            incr("clickhouse_sync_execution_failure", tags=tags)

            raise err
        finally:
            execution_time = perf_counter() - start_time

            QUERY_TIMEOUT_THREAD.cancel(timeout_task)
            timing("clickhouse_sync_execution_time", execution_time * 1000.0, tags=tags)

            if app_settings.SHELL_PLUS_PRINT_SQL:
                print("Execution time: %.6fs" % (execution_time,))
    return result


<<<<<<< HEAD
REDIS_STATUS_TTL = 600  # 10 minutes

=======
def query_with_columns(
    query: str,
    args: Optional[QueryArgs] = None,
    columns_to_remove: Optional[Sequence[str]] = None,
    columns_to_rename: Optional[Dict[str, str]] = None,
) -> List[Dict]:
    if columns_to_remove is None:
        columns_to_remove = []
    if columns_to_rename is None:
        columns_to_rename = {}
    metrics, types = sync_execute(query, args, with_column_types=True)
    type_names = [key for key, _type in types]

    rows = []
    for row in metrics:
        result = {}
        for type_name, value in zip(type_names, row):
            if isinstance(value, list):
                value = ", ".join(map(str, value))
            if type_name not in columns_to_remove:
                result[columns_to_rename.get(type_name, type_name)] = value

        rows.append(result)

    return rows


REDIS_STATUS_TTL = 600  # 10 minutes


>>>>>>> 7b8d6ce3
@dataclass_json
@dataclass
class QueryStatus:
    team_id: int
    num_rows: float = 0
    total_rows: float = 0
<<<<<<< HEAD
    status: str = "submitted"
    complete: bool = False
    error: bool = False
    error_message: str = ""
    results: Any = None


def generate_redis_results_key(query_uuid):
    REDIS_KEY_PREFIX_ASYNC_RESULTS = "query_with_progress"
    key = f"{REDIS_KEY_PREFIX_ASYNC_RESULTS}:{query_uuid}"
=======
    error: bool = False
    complete: bool = False
    error_message: str = ""
    results: Any = None
    start_time: Optional[float] = None
    end_time: Optional[float] = None
    task_id: Optional[str] = None


def generate_redis_results_key(query_id):
    REDIS_KEY_PREFIX_ASYNC_RESULTS = "query_with_progress"
    key = f"{REDIS_KEY_PREFIX_ASYNC_RESULTS}:{query_id}"
>>>>>>> 7b8d6ce3
    return key


def execute_with_progress(
<<<<<<< HEAD
    team_id, query_uuid, query, args=None, settings=None, with_column_types=False, update_freq=0.2
=======
    team_id, query_id, query, args=None, settings=None, with_column_types=False, update_freq=0.2, task_id=None
>>>>>>> 7b8d6ce3
):
    """
    Kick off query with progress reporting
    Iterate over the progress status
    Save status to redis
    Once complete save results to redis
    """

<<<<<<< HEAD
    key = generate_redis_results_key(query_uuid)
    ch_client = SyncClient(
        host=CLICKHOUSE_HOST,
        database="posthog",
=======
    key = generate_redis_results_key(query_id)
    ch_client = SyncClient(
        host=CLICKHOUSE_HOST,
        database=CLICKHOUSE_DATABASE,
>>>>>>> 7b8d6ce3
        secure=CLICKHOUSE_SECURE,
        user=CLICKHOUSE_USER,
        password=CLICKHOUSE_PASSWORD,
        ca_certs=CLICKHOUSE_CA,
        verify=CLICKHOUSE_VERIFY,
        settings={"max_result_rows": "10000"},
    )
    redis_client = redis.get_client()

    start_time = perf_counter()

    prepared_sql, prepared_args, tags = _prepare_query(client=ch_client, query=query, args=args)

    timeout_task = QUERY_TIMEOUT_THREAD.schedule(_notify_of_slow_query_failure, tags)

<<<<<<< HEAD
    try:
        progress = ch_client.execute_with_progress(
            prepared_sql, params=prepared_args, settings=settings, with_column_types=with_column_types,
=======
    query_status = QueryStatus(team_id, task_id=task_id)

    start_time = time.time()

    try:
        progress = ch_client.execute_with_progress(
            prepared_sql, params=prepared_args, settings=settings, with_column_types=with_column_types
>>>>>>> 7b8d6ce3
        )
        for num_rows, total_rows in progress:
            query_status = QueryStatus(
                team_id=team_id,
                num_rows=num_rows,
                total_rows=total_rows,
<<<<<<< HEAD
                status="executing",
=======
>>>>>>> 7b8d6ce3
                complete=False,
                error=False,
                error_message="",
                results=None,
<<<<<<< HEAD
            )
            redis_client.set(key, query_status.to_json(), ex=REDIS_STATUS_TTL)
=======
                start_time=start_time,
                task_id=task_id,
            )
            redis_client.set(key, query_status.to_json(), ex=REDIS_STATUS_TTL)  # type: ignore
>>>>>>> 7b8d6ce3
            time.sleep(update_freq)
        else:
            rv = progress.get_result()
            query_status = QueryStatus(
                team_id=team_id,
<<<<<<< HEAD
                num_rows=0,
                total_rows=0,
                status="complete",
                complete=True,
                error=False,
                error_message="",
                results=rv,
            )
            redis_client.set(key, query_status.to_json(), ex=REDIS_STATUS_TTL)
=======
                num_rows=query_status.num_rows,
                total_rows=query_status.total_rows,
                complete=True,
                error=False,
                start_time=query_status.start_time,
                end_time=time.time(),
                error_message="",
                results=rv,
                task_id=task_id,
            )
            redis_client.set(key, query_status.to_json(), ex=REDIS_STATUS_TTL)  # type: ignore
>>>>>>> 7b8d6ce3

    except Exception as err:
        err = wrap_query_error(err)
        tags["failed"] = True
        tags["reason"] = type(err).__name__
        incr("clickhouse_sync_execution_failure", tags=tags)
        query_status = QueryStatus(
            team_id=team_id,
<<<<<<< HEAD
            num_rows=0,
            total_rows=0,
            status="errored",
            complete=False,
            error=True,
            error_message=str(err),
            results=None,
        )
        redis_client.set(key, query_status.to_json(), ex=REDIS_STATUS_TTL)
=======
            num_rows=query_status.num_rows,
            total_rows=query_status.total_rows,
            complete=False,
            error=True,
            start_time=query_status.start_time,
            end_time=time.time(),
            error_message=str(err),
            results=None,
            task_id=task_id,
        )
        redis_client.set(key, query_status.to_json(), ex=REDIS_STATUS_TTL)  # type: ignore
>>>>>>> 7b8d6ce3

        raise err
    finally:
        execution_time = perf_counter() - start_time

        QUERY_TIMEOUT_THREAD.cancel(timeout_task)
        timing("clickhouse_sync_execution_time", execution_time * 1000.0, tags=tags)

        if app_settings.SHELL_PLUS_PRINT_SQL:
            print("Execution time: %.6fs" % (execution_time,))
<<<<<<< HEAD
        if _request_information is not None and _request_information.get("save", False):
            save_query(prepared_sql, execution_time)


def enqueue_execute_with_progress(team_id, query, args=None, settings=None, with_column_types=False):
    query_uuid = uuid.uuid4()
    key = generate_redis_results_key(query_uuid)

    # Immediately set status so we don't have race with celery
    redis_client = redis.get_client()
    query_status = QueryStatus(team_id=team_id, status="submitted")
    redis_client.set(key, query_status.to_json(), ex=REDIS_STATUS_TTL)

    enqueue_clickhouse_execute_with_progress.delay(team_id, query_uuid, query, args, settings, with_column_types)
    return query_uuid


def get_status_or_results(team_id, query_uuid):
=======


def enqueue_execute_with_progress(
    team_id, query, args=None, settings=None, with_column_types=False, bypass_celery=False, query_id=None, force=False
):
    if not query_id:
        query_id = _query_hash(query, team_id, args)
    key = generate_redis_results_key(query_id)
    redis_client = redis.get_client()

    if force:
        # If we want to force rerun of this query we need to
        # 1) Get the current status from redis
        task_str = redis_client.get(key)
        if task_str:
            # if the status exists in redis we need to tell celery to kill the job
            task_str = task_str.decode("utf-8")
            query_task = QueryStatus.from_json(task_str)  # type: ignore
            # Instruct celery to revoke task and terminate if running
            revoke(query_task.task_id, terminate=True)
            # Then we need to make redis forget about this job entirely
            # and continue as normal. As if we never saw this query before
            redis_client.delete(key)

    if redis_client.get(key):
        # If we've seen this query before return the query_id and don't resubmit it.
        return query_id

    # Immediately set status so we don't have race with celery
    query_status = QueryStatus(team_id=team_id, start_time=time.time())
    redis_client.set(key, query_status.to_json(), ex=REDIS_STATUS_TTL)  # type: ignore

    if bypass_celery:
        # Call directly ( for testing )
        enqueue_clickhouse_execute_with_progress(team_id, query_id, query, args, settings, with_column_types)
    else:
        enqueue_clickhouse_execute_with_progress.delay(team_id, query_id, query, args, settings, with_column_types)

    return query_id


def get_status_or_results(team_id, query_id):
>>>>>>> 7b8d6ce3
    """
    Returns QueryStatus data class
    QueryStatus data class contains either:
    Current status of running query
    Results of completed query
    Error payload of failed query
    """
    redis_client = redis.get_client()
<<<<<<< HEAD
    key = generate_redis_results_key(query_uuid)
    try:
        str_results = redis_client.get(key).decode("utf-8")
        query_status = QueryStatus.from_json(str_results)
=======
    key = generate_redis_results_key(query_id)
    try:
        byte_results = redis_client.get(key)
        if byte_results:
            str_results = byte_results.decode("utf-8")
        else:
            return QueryStatus(team_id, error=True, error_message="Query is unknown to backend")
        query_status = QueryStatus.from_json(str_results)  # type: ignore
>>>>>>> 7b8d6ce3
        if query_status.team_id != team_id:
            raise Exception("Requesting team is not executing team")
    except Exception as e:
        query_status = QueryStatus(team_id, error=True, error_message=str(e))
    return query_status


def substitute_params(query, params):
    """
    Helper method to ease rendering of sql clickhouse queries progressively.
    For example, there are many places where we construct queries to be used
    as subqueries of others. Each time we generate a subquery we also pass
    up the "bound" parameters to be used to render the query, which
    otherwise only happens at the point of calling clickhouse via the
    clickhouse_driver `Client`.

    This results in sometimes large lists of parameters with no relevance to
    the containing query being passed up. Rather than do this, we can
    instead "render" the subqueries prior to using as a subquery, so our
    containing code is only responsible for it's parameters, and we can
    avoid any potential param collisions.
    """
    return cast(SyncClient, ch_client).substitute_params(query, params)


def _prepare_query(client: SyncClient, query: str, args: QueryArgs):
    """
    Given a string query with placeholders we do one of two things:

        1. for a insert query we just format, and remove comments
        2. for non-insert queries, we return the sql with placeholders
        evaluated with the contents of `args`

    We also return `tags` which contains some detail around the context
    within which the query was executed e.g. the django view name

    NOTE: `client.execute` would normally handle substitution, but
    because we want to strip the comments to make it easier to copy
    and past queries from the `system.query_log` easily with metabase
    (metabase doesn't show new lines, so with comments, you can't get
    a working query without exporting to csv or similar), we need to
    do it manually.

    We only want to try to substitue for SELECT queries, which
    clickhouse_driver at this moment in time decides based on the
    below predicate.
    """
    prepared_args: Any = QueryArgs
    if isinstance(args, (list, tuple, types.GeneratorType)):
        # If we get one of these it means we have an insert, let the clickhouse
        # client handle substitution here.
        rendered_sql = query
        prepared_args = args
    elif not args:
        # If `args` is not truthy then make prepared_args `None`, which the
        # clickhouse client uses to signal no substitution is desired. Expected
        # args balue are `None` or `{}` for instance
        rendered_sql = query
        prepared_args = None
    else:
        # Else perform the substitution so we can perform operations on the raw
        # non-templated SQL
        rendered_sql = client.substitute_params(query, args)
        prepared_args = None

    formatted_sql = sqlparse.format(rendered_sql, strip_comments=True)
    annotated_sql, tags = _annotate_tagged_query(formatted_sql, args)

    if app_settings.SHELL_PLUS_PRINT_SQL:
        print()
        print(format_sql(formatted_sql))

    return annotated_sql, prepared_args, tags


def _deserialize(result_bytes: bytes) -> List[Tuple]:
    results = []
    for x in json.loads(result_bytes):
        results.append(tuple(x))
    return results


def _serialize(result: Any) -> bytes:
    return json.dumps(result).encode("utf-8")


def _query_hash(query: str, team_id: int, args: Any) -> str:
    """
    Takes a query and returns a hex encoded hash of the query and args
    """
    if args:
        key = hashlib.md5((str(team_id) + query + json.dumps(args)).encode("utf-8")).hexdigest()
    else:
        key = hashlib.md5((str(team_id) + query).encode("utf-8")).hexdigest()
    return key


def _key_hash(query: str, args: Any) -> bytes:
    if args:
        key = hashlib.md5(query.encode("utf-8") + json.dumps(args).encode("utf-8")).digest()
    else:
        key = hashlib.md5(query.encode("utf-8")).digest()
    return key


def _annotate_tagged_query(query, args):
    """
    Adds in a /* */ so we can look in clickhouses `system.query_log`
    to easily marry up to the generating code.
    """
    tags = {"kind": (_request_information or {}).get("kind"), "id": (_request_information or {}).get("id")}
    if isinstance(args, dict) and "team_id" in args:
        tags["team_id"] = args["team_id"]
    # Annotate the query with information on the request/task
    if _request_information is not None:
        user_id = f" user_id:{_request_information['user_id']}" if _request_information.get("user_id") else ""
        query = f"/*{user_id} {_request_information['kind']}:{_request_information['id'].replace('/', '_')} */ {query}"

    return query, tags


def _notify_of_slow_query_failure(tags: Dict[str, Any]):
    tags["failed"] = True
    tags["reason"] = "timeout"
    incr("clickhouse_sync_execution_failure", tags=tags)


def format_sql(rendered_sql, colorize=True):
    formatted_sql = sqlparse.format(rendered_sql, reindent_aligned=True)
    if colorize:
        try:
            import pygments.formatters
            import pygments.lexers

            return pygments.highlight(
                formatted_sql, pygments.lexers.get_lexer_by_name("sql"), pygments.formatters.TerminalFormatter()
            )
        except:
            pass

    return formatted_sql<|MERGE_RESOLUTION|>--- conflicted
+++ resolved
@@ -2,10 +2,6 @@
 import json
 import time
 import types
-<<<<<<< HEAD
-import uuid
-=======
->>>>>>> 7b8d6ce3
 from dataclasses import dataclass
 from time import perf_counter
 from typing import (
@@ -196,10 +192,6 @@
     return result
 
 
-<<<<<<< HEAD
-REDIS_STATUS_TTL = 600  # 10 minutes
-
-=======
 def query_with_columns(
     query: str,
     args: Optional[QueryArgs] = None,
@@ -230,25 +222,12 @@
 REDIS_STATUS_TTL = 600  # 10 minutes
 
 
->>>>>>> 7b8d6ce3
 @dataclass_json
 @dataclass
 class QueryStatus:
     team_id: int
     num_rows: float = 0
     total_rows: float = 0
-<<<<<<< HEAD
-    status: str = "submitted"
-    complete: bool = False
-    error: bool = False
-    error_message: str = ""
-    results: Any = None
-
-
-def generate_redis_results_key(query_uuid):
-    REDIS_KEY_PREFIX_ASYNC_RESULTS = "query_with_progress"
-    key = f"{REDIS_KEY_PREFIX_ASYNC_RESULTS}:{query_uuid}"
-=======
     error: bool = False
     complete: bool = False
     error_message: str = ""
@@ -261,16 +240,11 @@
 def generate_redis_results_key(query_id):
     REDIS_KEY_PREFIX_ASYNC_RESULTS = "query_with_progress"
     key = f"{REDIS_KEY_PREFIX_ASYNC_RESULTS}:{query_id}"
->>>>>>> 7b8d6ce3
     return key
 
 
 def execute_with_progress(
-<<<<<<< HEAD
-    team_id, query_uuid, query, args=None, settings=None, with_column_types=False, update_freq=0.2
-=======
     team_id, query_id, query, args=None, settings=None, with_column_types=False, update_freq=0.2, task_id=None
->>>>>>> 7b8d6ce3
 ):
     """
     Kick off query with progress reporting
@@ -279,17 +253,10 @@
     Once complete save results to redis
     """
 
-<<<<<<< HEAD
-    key = generate_redis_results_key(query_uuid)
-    ch_client = SyncClient(
-        host=CLICKHOUSE_HOST,
-        database="posthog",
-=======
     key = generate_redis_results_key(query_id)
     ch_client = SyncClient(
         host=CLICKHOUSE_HOST,
         database=CLICKHOUSE_DATABASE,
->>>>>>> 7b8d6ce3
         secure=CLICKHOUSE_SECURE,
         user=CLICKHOUSE_USER,
         password=CLICKHOUSE_PASSWORD,
@@ -305,11 +272,6 @@
 
     timeout_task = QUERY_TIMEOUT_THREAD.schedule(_notify_of_slow_query_failure, tags)
 
-<<<<<<< HEAD
-    try:
-        progress = ch_client.execute_with_progress(
-            prepared_sql, params=prepared_args, settings=settings, with_column_types=with_column_types,
-=======
     query_status = QueryStatus(team_id, task_id=task_id)
 
     start_time = time.time()
@@ -317,46 +279,25 @@
     try:
         progress = ch_client.execute_with_progress(
             prepared_sql, params=prepared_args, settings=settings, with_column_types=with_column_types
->>>>>>> 7b8d6ce3
         )
         for num_rows, total_rows in progress:
             query_status = QueryStatus(
                 team_id=team_id,
                 num_rows=num_rows,
                 total_rows=total_rows,
-<<<<<<< HEAD
-                status="executing",
-=======
->>>>>>> 7b8d6ce3
                 complete=False,
                 error=False,
                 error_message="",
                 results=None,
-<<<<<<< HEAD
-            )
-            redis_client.set(key, query_status.to_json(), ex=REDIS_STATUS_TTL)
-=======
                 start_time=start_time,
                 task_id=task_id,
             )
             redis_client.set(key, query_status.to_json(), ex=REDIS_STATUS_TTL)  # type: ignore
->>>>>>> 7b8d6ce3
             time.sleep(update_freq)
         else:
             rv = progress.get_result()
             query_status = QueryStatus(
                 team_id=team_id,
-<<<<<<< HEAD
-                num_rows=0,
-                total_rows=0,
-                status="complete",
-                complete=True,
-                error=False,
-                error_message="",
-                results=rv,
-            )
-            redis_client.set(key, query_status.to_json(), ex=REDIS_STATUS_TTL)
-=======
                 num_rows=query_status.num_rows,
                 total_rows=query_status.total_rows,
                 complete=True,
@@ -368,7 +309,6 @@
                 task_id=task_id,
             )
             redis_client.set(key, query_status.to_json(), ex=REDIS_STATUS_TTL)  # type: ignore
->>>>>>> 7b8d6ce3
 
     except Exception as err:
         err = wrap_query_error(err)
@@ -377,17 +317,6 @@
         incr("clickhouse_sync_execution_failure", tags=tags)
         query_status = QueryStatus(
             team_id=team_id,
-<<<<<<< HEAD
-            num_rows=0,
-            total_rows=0,
-            status="errored",
-            complete=False,
-            error=True,
-            error_message=str(err),
-            results=None,
-        )
-        redis_client.set(key, query_status.to_json(), ex=REDIS_STATUS_TTL)
-=======
             num_rows=query_status.num_rows,
             total_rows=query_status.total_rows,
             complete=False,
@@ -399,7 +328,6 @@
             task_id=task_id,
         )
         redis_client.set(key, query_status.to_json(), ex=REDIS_STATUS_TTL)  # type: ignore
->>>>>>> 7b8d6ce3
 
         raise err
     finally:
@@ -410,26 +338,6 @@
 
         if app_settings.SHELL_PLUS_PRINT_SQL:
             print("Execution time: %.6fs" % (execution_time,))
-<<<<<<< HEAD
-        if _request_information is not None and _request_information.get("save", False):
-            save_query(prepared_sql, execution_time)
-
-
-def enqueue_execute_with_progress(team_id, query, args=None, settings=None, with_column_types=False):
-    query_uuid = uuid.uuid4()
-    key = generate_redis_results_key(query_uuid)
-
-    # Immediately set status so we don't have race with celery
-    redis_client = redis.get_client()
-    query_status = QueryStatus(team_id=team_id, status="submitted")
-    redis_client.set(key, query_status.to_json(), ex=REDIS_STATUS_TTL)
-
-    enqueue_clickhouse_execute_with_progress.delay(team_id, query_uuid, query, args, settings, with_column_types)
-    return query_uuid
-
-
-def get_status_or_results(team_id, query_uuid):
-=======
 
 
 def enqueue_execute_with_progress(
@@ -472,7 +380,6 @@
 
 
 def get_status_or_results(team_id, query_id):
->>>>>>> 7b8d6ce3
     """
     Returns QueryStatus data class
     QueryStatus data class contains either:
@@ -481,12 +388,6 @@
     Error payload of failed query
     """
     redis_client = redis.get_client()
-<<<<<<< HEAD
-    key = generate_redis_results_key(query_uuid)
-    try:
-        str_results = redis_client.get(key).decode("utf-8")
-        query_status = QueryStatus.from_json(str_results)
-=======
     key = generate_redis_results_key(query_id)
     try:
         byte_results = redis_client.get(key)
@@ -495,7 +396,6 @@
         else:
             return QueryStatus(team_id, error=True, error_message="Query is unknown to backend")
         query_status = QueryStatus.from_json(str_results)  # type: ignore
->>>>>>> 7b8d6ce3
         if query_status.team_id != team_id:
             raise Exception("Requesting team is not executing team")
     except Exception as e:
