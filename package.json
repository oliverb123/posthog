--- conflicted
+++ resolved
@@ -100,11 +100,8 @@
         "react-draggable": "^4.2.0",
         "react-grid-layout": "^1.3.0",
         "react-input-autosize": "^3.0.0",
-<<<<<<< HEAD
         "react-json-tree": "^0.16.1",
-=======
         "react-json-view": "^1.21.3",
->>>>>>> 7b8d6ce3
         "react-markdown": "^5.0.3",
         "react-modal": "^3.15.1",
         "react-resizable": "^1.11.1",
