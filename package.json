--- conflicted
+++ resolved
@@ -76,11 +76,7 @@
         "kea-waitfor": "^0.2.0",
         "kea-window-values": "^0.0.1",
         "md5": "^2.3.0",
-<<<<<<< HEAD
-        "posthog-js": "1.13.0",
-=======
         "posthog-js": "1.13.2",
->>>>>>> ec8fd48c
         "posthog-js-lite": "^0.0.3",
         "prop-types": "^15.7.2",
         "query-selector-shadow-dom": "0.8.0",
