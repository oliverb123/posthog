import React, { useState } from 'react'
import MonacoEditor from '@monaco-editor/react'
import { useActions, useValues } from 'kea'
import { userSQLlogic } from 'scenes/userSQL/userSQLlogic'
import { insightLogic } from 'scenes/insights/insightLogic'
import { LemonButton } from 'lib/components/LemonButton'
import { format } from 'sql-formatter'
import { LemonRow } from 'lib/components/LemonRow'
<<<<<<< HEAD
import { useEventListener } from 'lib/hooks/useEventListener'
=======
import { Switch } from 'antd'
>>>>>>> 1f7a5427

export function UserSQLTab(): JSX.Element {
    const { insightProps, filters } = useValues(insightLogic)
    const { loadResultsWithProgress } = useActions(insightLogic)
    const { setFilters } = useActions(userSQLlogic(insightProps))
    const [query, setQuery] = useState<string | undefined>(format(filters.user_sql || ''))
    const [theme, setTheme] = useState('light')

    useEventListener('keydown', (event) => {
        if (event.key === 'Enter' && (event.ctrlKey || event.metaKey)) {
            event.preventDefault()
            onSubmit()
        }
    })

    const onSubmit = (): void => {
        if (query !== filters.user_sql) {
            setFilters({
                user_sql: query,
            })
        }
        loadResultsWithProgress()
    }

    const onFormat = (): void => {
        setQuery(format(query || ''))
    }

    return (
        <div>
            <Switch
                checkedChildren="dark"
                unCheckedChildren="light"
                style={{ marginBottom: 8, float: 'right' }}
                onChange={() => {
                    const newTheme = theme === 'light' ? 'vs-dark' : 'light'
                    setTheme(newTheme)
                }}
            />
            <MonacoEditor
                language="sql"
                height={400}
                theme={theme}
                value={query}
                onChange={(value) => {
                    setQuery(value)
                }}
                options={{
                    minimap: { enabled: false },
                    renderLineHighlight: 'none',
                }}
            />
            <LemonRow>
                <LemonButton style={{ marginRight: 8 }} type="primary" onClick={onFormat}>
                    Format
                </LemonButton>
                <LemonButton type="primary" onClick={onSubmit}>
                    Run
                </LemonButton>
            </LemonRow>
        </div>
    )
}<|MERGE_RESOLUTION|>--- conflicted
+++ resolved
@@ -6,11 +6,8 @@
 import { LemonButton } from 'lib/components/LemonButton'
 import { format } from 'sql-formatter'
 import { LemonRow } from 'lib/components/LemonRow'
-<<<<<<< HEAD
 import { useEventListener } from 'lib/hooks/useEventListener'
-=======
 import { Switch } from 'antd'
->>>>>>> 1f7a5427
 
 export function UserSQLTab(): JSX.Element {
     const { insightProps, filters } = useValues(insightLogic)
