--- conflicted
+++ resolved
@@ -17,17 +17,13 @@
 
 import 'reactflow/dist/style.css'
 import { useValues } from 'kea'
-<<<<<<< HEAD
 import { automationLogic } from './automationLogic'
 import { PageHeader } from 'lib/components/PageHeader'
 import { LemonButton, LemonDivider } from '@posthog/lemon-ui'
 import { router } from 'kea-router'
 import { urls } from 'scenes/urls'
-=======
-import { automationsLogic } from './automationsLogic'
 import { AutomationStepConfig } from './AutomationStepConfig'
 import { automationStepConfigLogic } from './automationStepConfigLogic'
->>>>>>> 3d345d43
 
 const proOptions: ProOptions = { account: 'paid-pro', hideAttribution: true }
 
@@ -59,8 +55,8 @@
     )
 }
 
-<<<<<<< HEAD
 function Automation(): JSX.Element {
+    const { stepConfigOpen } = useValues(automationStepConfigLogic)
     const editingExistingAutomation = true
     const automationLoading = false
     return (
@@ -97,27 +93,19 @@
                 }
             />
             <LemonDivider />
-            <ReactFlowProvider>
-                <ReactFlowPro />
-            </ReactFlowProvider>
+            <div className="flex w-full h-full">
+                <div className="flex-1">
+                    <ReactFlowProvider>
+                        <ReactFlowPro />
+                    </ReactFlowProvider>
+                </div>
+                {stepConfigOpen && (
+                    <div className="flex-1">
+                        <AutomationStepConfig />
+                    </div>
+                )}
+            </div>
         </>
-=======
-function ReactFlowWrapper(): JSX.Element {
-    const { stepConfigOpen } = useValues(automationStepConfigLogic)
-    return (
-        <div className="flex w-full h-full">
-            <div className="flex-1">
-                <ReactFlowProvider>
-                    <ReactFlowPro />
-                </ReactFlowProvider>
-            </div>
-            {stepConfigOpen && (
-                <div className="flex-1">
-                    <AutomationStepConfig />
-                </div>
-            )}
-        </div>
->>>>>>> 3d345d43
     )
 }
 
