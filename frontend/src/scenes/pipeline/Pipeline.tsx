--- conflicted
+++ resolved
@@ -1,12 +1,7 @@
 import { useValues } from 'kea'
 import { router } from 'kea-router'
-<<<<<<< HEAD
-import { LemonTabs } from 'lib/lemon-ui/LemonTabs'
-=======
 import { ActivityLog } from 'lib/components/ActivityLog/ActivityLog'
 import { ConcreteLemonTab, LemonTabs } from 'lib/lemon-ui/LemonTabs'
-import { DataWarehouseManagedSourcesTable } from 'scenes/data-warehouse/settings/DataWarehouseManagedSourcesTable'
->>>>>>> 6145940d
 import { SceneExport } from 'scenes/sceneTypes'
 import { urls } from 'scenes/urls'
 
@@ -28,24 +23,14 @@
     const { currentTab } = useValues(pipelineLogic)
     const { hasEnabledImportApps } = useValues(importAppsLogic)
 
-<<<<<<< HEAD
-    let tabToContent: Partial<Record<PipelineTab, JSX.Element>> = {
-        [PipelineTab.Overview]: <Overview />,
-        [PipelineTab.Sources]: <Sources />,
-        [PipelineTab.Transformations]: <Transformations />,
-        [PipelineTab.Destinations]: <Destinations />,
-        [PipelineTab.SiteApps]: <FrontendApps />,
-    }
-=======
     const tabs: Pick<ConcreteLemonTab<PipelineTab>, 'key' | 'content'>[] = [
         { key: PipelineTab.Overview, content: <Overview /> },
+        { key: PipelineTab.Sources, content: <Sources /> },
         { key: PipelineTab.Transformations, content: <Transformations /> },
         { key: PipelineTab.Destinations, content: <Destinations /> },
         { key: PipelineTab.SiteApps, content: <FrontendApps /> },
-        { key: PipelineTab.DataImport, content: <DataWarehouseManagedSourcesTable /> },
     ]
 
->>>>>>> 6145940d
     // Import apps are deprecated, we only show the tab if there are some still enabled
     if (hasEnabledImportApps) {
         tabs.push({ key: PipelineTab.ImportApps, content: <ImportApps /> })
