--- conflicted
+++ resolved
@@ -23,11 +23,7 @@
 import { SIDE_PANEL_CONTEXT_KEY, SidePanelSceneContext } from '~/layout/navigation-3000/sidepanel/types'
 import { groupsModel } from '~/models/groupsModel'
 import {
-<<<<<<< HEAD
     ActivityScope,
-    AnyPropertyFilter,
-=======
->>>>>>> a6618bbe
     AvailableFeature,
     Breadcrumb,
     CohortType,
