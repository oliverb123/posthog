import cyclotron from '@posthog/cyclotron'
import { captureException } from '@sentry/node'
import { Message } from 'node-rdkafka'
import { Counter, Histogram } from 'prom-client'

import {
    KAFKA_APP_METRICS_2,
    KAFKA_CDP_FUNCTION_CALLBACKS,
    KAFKA_EVENTS_JSON,
    KAFKA_EVENTS_PLUGIN_INGESTION,
    KAFKA_LOG_ENTRIES,
} from '../config/kafka-topics'
import { BatchConsumer, startBatchConsumer } from '../kafka/batch-consumer'
import { createRdConnectionConfigFromEnvVars } from '../kafka/config'
import { addSentryBreadcrumbsEventListeners } from '../main/ingestion-queues/kafka-metrics'
import { runInstrumentedFunction } from '../main/utils'
import { AppMetric2Type, Hub, PluginServerService, RawClickHouseEvent, TeamId, TimestampFormat } from '../types'
import { createKafkaProducerWrapper } from '../utils/db/hub'
import { KafkaProducerWrapper } from '../utils/db/kafka-producer-wrapper'
import { captureTeamEvent } from '../utils/posthog'
import { status } from '../utils/status'
import { castTimestampOrNow } from '../utils/utils'
import { RustyHook } from '../worker/rusty-hook'
<<<<<<< HEAD
import { AsyncFunctionExecutor } from './async-function-executor'
import { ExceptionsManager } from './exceptions-manager'
=======
import { FetchExecutor } from './fetch-executor'
>>>>>>> 11ea6b69
import { GroupsManager } from './groups-manager'
import { HogExecutor } from './hog-executor'
import { HogFunctionManager } from './hog-function-manager'
import { HogMasker } from './hog-masker'
import { HogWatcher, HogWatcherState } from './hog-watcher'
import { CdpRedis, createCdpRedisPool } from './redis'
import {
    HogFunctionInvocation,
    HogFunctionInvocationGlobals,
    HogFunctionInvocationResult,
    HogFunctionInvocationSerialized,
    HogFunctionInvocationSerializedCompressed,
    HogFunctionMessageToProduce,
    HogFunctionType,
    HogHooksFetchResponse,
} from './types'
import {
    convertToCaptureEvent,
    convertToHogFunctionInvocationGlobals,
    createInvocation,
    gzipObject,
    prepareLogEntriesForClickhouse,
    unGzipObject,
} from './utils'

// Must require as `tsc` strips unused `import` statements and just requiring this seems to init some globals
require('@sentry/tracing')

const histogramKafkaBatchSize = new Histogram({
    name: 'cdp_function_executor_batch_size',
    help: 'The size of the batches we are receiving from Kafka',
    buckets: [0, 50, 100, 250, 500, 750, 1000, 1500, 2000, 3000, Infinity],
})

const histogramKafkaBatchSizeKb = new Histogram({
    name: 'cdp_function_executor_batch_size_kb',
    help: 'The size in kb of the batches we are receiving from Kafka',
    buckets: [0, 128, 512, 1024, 5120, 10240, 20480, 51200, 102400, 204800, Infinity],
})

const counterFunctionInvocation = new Counter({
    name: 'cdp_function_invocation',
    help: 'A function invocation was evaluated with an outcome',
    labelNames: ['outcome'], // One of 'failed', 'succeeded', 'overflowed', 'disabled', 'filtered'
})

export interface TeamIDWithConfig {
    teamId: TeamId | null
    consoleLogIngestionEnabled: boolean
}

abstract class CdpConsumerBase {
    batchConsumer?: BatchConsumer
    hogFunctionManager: HogFunctionManager
    fetchExecutor: FetchExecutor
    hogExecutor: HogExecutor
    hogWatcher: HogWatcher
    hogMasker: HogMasker
    groupsManager: GroupsManager
    exceptionsManager: ExceptionsManager
    isStopping = false
    messagesToProduce: HogFunctionMessageToProduce[] = []
    redis: CdpRedis

    protected kafkaProducer?: KafkaProducerWrapper
    protected abstract name: string
    protected abstract topic: string
    protected abstract consumerGroupId: string

    protected heartbeat = () => {}

    constructor(protected hub: Hub) {
        this.redis = createCdpRedisPool(hub)
        this.hogFunctionManager = new HogFunctionManager(hub.postgres, hub)
        this.hogWatcher = new HogWatcher(hub, this.redis, (id, state) => {
            void this.captureInternalPostHogEvent(id, 'hog function state changed', { state })
        })
        this.hogMasker = new HogMasker(this.redis)
        this.hogExecutor = new HogExecutor(this.hogFunctionManager)
        const rustyHook = this.hub?.rustyHook ?? new RustyHook(this.hub)
        this.fetchExecutor = new FetchExecutor(this.hub, rustyHook)
        this.groupsManager = new GroupsManager(this.hub)
        this.exceptionsManager = new ExceptionsManager(this.hub)
    }

    public get service(): PluginServerService {
        return {
            id: this.consumerGroupId,
            onShutdown: async () => await this.stop(),
            healthcheck: () => this.isHealthy() ?? false,
            batchConsumer: this.batchConsumer,
        }
    }

    private async captureInternalPostHogEvent(
        hogFunctionId: HogFunctionType['id'],
        event: string,
        properties: any = {}
    ) {
        const hogFunction = this.hogFunctionManager.getHogFunction(hogFunctionId)
        if (!hogFunction) {
            return
        }
        const team = await this.hub.teamManager.fetchTeam(hogFunction.team_id)

        if (!team) {
            return
        }

        captureTeamEvent(team, event, {
            ...properties,
            hog_function_id: hogFunctionId,
            hog_function_url: `${this.hub.SITE_URL}/project/${team.id}/pipeline/destinations/hog-${hogFunctionId}`,
        })
    }

    protected async runWithHeartbeat<T>(func: () => Promise<T> | T): Promise<T> {
        // Helper function to ensure that looping over lots of hog functions doesn't block up the thread, killing the consumer
        const res = await func()
        this.heartbeat()
        await new Promise((resolve) => process.nextTick(resolve))

        return res
    }

    protected async runManyWithHeartbeat<T, R>(items: T[], func: (item: T) => Promise<R> | R): Promise<R[]> {
        // Helper function to ensure that looping over lots of hog functions doesn't block up the thread, killing the consumer
        const results = []

        for (const item of items) {
            results.push(await this.runWithHeartbeat(() => func(item)))
        }
        return results
    }

    protected abstract _handleKafkaBatch(messages: Message[]): Promise<void>

    protected async produceQueuedMessages() {
        const messages = [...this.messagesToProduce]
        this.messagesToProduce = []
        await Promise.all(
            messages.map((x) =>
                this.kafkaProducer!.produce({
                    topic: x.topic,
                    value: Buffer.from(JSON.stringify(x.value)),
                    key: x.key,
                    waitForAck: true,
                }).catch((reason) => {
                    status.error('⚠️', `failed to produce message: ${reason}`)
                })
            )
        )
    }

    protected produceAppMetric(
        metric: Pick<AppMetric2Type, 'team_id' | 'app_source_id' | 'metric_kind' | 'metric_name' | 'count'>
    ) {
        const appMetric: AppMetric2Type = {
            app_source: 'hog_function',
            ...metric,
            timestamp: castTimestampOrNow(null, TimestampFormat.ClickHouse),
        }

        this.messagesToProduce.push({
            topic: KAFKA_APP_METRICS_2,
            value: appMetric,
            key: appMetric.app_source_id,
        })

        counterFunctionInvocation.inc({ outcome: appMetric.metric_name }, appMetric.count)
    }

    protected produceLogs(result: HogFunctionInvocationResult) {
        const logs = prepareLogEntriesForClickhouse(result)

        logs.forEach((logEntry) => {
            this.messagesToProduce.push({
                topic: KAFKA_LOG_ENTRIES,
                value: logEntry,
                key: logEntry.instance_id,
            })
        })
    }

    protected async queueInvocations(invocation: HogFunctionInvocation[]) {
        await Promise.all(
            invocation.map(async (item) => {
                await this.queueInvocation(item)
            })
        )
    }

    protected async queueInvocation(invocation: HogFunctionInvocation) {
        // TODO: Add cylcotron check here and enqueue that way
        // For now we just enqueue to kafka
        // For kafka style this is overkill to enqueue this way but it simplifies migrating to the new system

        const serializedInvocation: HogFunctionInvocationSerialized = {
            ...invocation,
            hogFunctionId: invocation.hogFunction.id,
        }

        delete (serializedInvocation as any).hogFunction

        const request: HogFunctionInvocationSerializedCompressed = {
            state: await gzipObject(serializedInvocation),
        }

        // NOTE: This is very temporary as it is producing the response. the response will actually be produced by the 3rd party service
        // Later this will actually be the _request_ which we will push to the async function topic if we make one
        this.messagesToProduce.push({
            topic: KAFKA_CDP_FUNCTION_CALLBACKS,
            value: request,
            key: invocation.hogFunction.id,
        })
    }

    protected async processInvocationResults(results: HogFunctionInvocationResult[]): Promise<void> {
        await runInstrumentedFunction({
            statsKey: `cdpConsumer.handleEachBatch.produceResults`,
            func: async () => {
                console.log('Processing invocations results', results.length)

                await Promise.all(
                    results.map(async (result) => {
                        // Tricky: We want to pull all the logs out as we don't want them to be passed around to any subsequent functions

                        this.produceLogs(result)

                        // PostHog capture events
                        const capturedEvents = result.capturedPostHogEvents
                        delete result.capturedPostHogEvents

                        for (const event of capturedEvents ?? []) {
                            const team = await this.hub.teamManager.fetchTeam(event.team_id)
                            if (!team) {
                                continue
                            }
                            this.messagesToProduce.push({
                                topic: KAFKA_EVENTS_PLUGIN_INGESTION,
                                value: convertToCaptureEvent(event, team),
                                key: `${team!.api_token}:${event.distinct_id}`,
                            })
                        }

                        if (result.finished || result.error) {
                            this.produceAppMetric({
                                team_id: result.invocation.teamId,
                                app_source_id: result.invocation.hogFunction.id,
                                metric_kind: result.error ? 'failure' : 'success',
                                metric_name: result.error ? 'failed' : 'succeeded',
                                count: 1,
                            })
                        } else {
                            // Means there is follow up so we enqueue it
                            await this.queueInvocation(result.invocation)
                        }
                    })
                )
            },
        })
    }

    protected async startKafkaConsumer() {
        this.batchConsumer = await startBatchConsumer({
            connectionConfig: createRdConnectionConfigFromEnvVars(this.hub),
            groupId: this.consumerGroupId,
            topic: this.topic,
            autoCommit: true,
            sessionTimeout: this.hub.KAFKA_CONSUMPTION_SESSION_TIMEOUT_MS,
            maxPollIntervalMs: this.hub.KAFKA_CONSUMPTION_MAX_POLL_INTERVAL_MS,
            // the largest size of a message that can be fetched by the consumer.
            // the largest size our MSK cluster allows is 20MB
            // we only use 9 or 10MB but there's no reason to limit this 🤷️
            consumerMaxBytes: this.hub.KAFKA_CONSUMPTION_MAX_BYTES,
            consumerMaxBytesPerPartition: this.hub.KAFKA_CONSUMPTION_MAX_BYTES_PER_PARTITION,
            // our messages are very big, so we don't want to buffer too many
            // queuedMinMessages: this.hub.KAFKA_QUEUE_SIZE,
            consumerMaxWaitMs: this.hub.KAFKA_CONSUMPTION_MAX_WAIT_MS,
            consumerErrorBackoffMs: this.hub.KAFKA_CONSUMPTION_ERROR_BACKOFF_MS,
            fetchBatchSize: this.hub.INGESTION_BATCH_SIZE,
            batchingTimeoutMs: this.hub.KAFKA_CONSUMPTION_BATCHING_TIMEOUT_MS,
            topicCreationTimeoutMs: this.hub.KAFKA_TOPIC_CREATION_TIMEOUT_MS,
            topicMetadataRefreshInterval: this.hub.KAFKA_TOPIC_METADATA_REFRESH_INTERVAL_MS,
            eachBatch: async (messages, { heartbeat }) => {
                status.info('🔁', `${this.name} - handling batch`, {
                    size: messages.length,
                })

                this.heartbeat = heartbeat

                histogramKafkaBatchSize.observe(messages.length)
                histogramKafkaBatchSizeKb.observe(messages.reduce((acc, m) => (m.value?.length ?? 0) + acc, 0) / 1024)

                return await runInstrumentedFunction({
                    statsKey: `cdpConsumer.handleEachBatch`,
                    sendTimeoutGuardToSentry: false,
                    func: async () => {
                        await this._handleKafkaBatch(messages)
                    },
                })
            },
            callEachBatchWhenEmpty: false,
        })

        addSentryBreadcrumbsEventListeners(this.batchConsumer.consumer)

        this.batchConsumer.consumer.on('disconnected', async (err) => {
            // since we can't be guaranteed that the consumer will be stopped before some other code calls disconnect
            // we need to listen to disconnect and make sure we're stopped
            status.info('🔁', `${this.name} batch consumer disconnected, cleaning up`, { err })
            await this.stop()
        })
    }

    public async start(): Promise<void> {
        // NOTE: This is only for starting shared services
        await Promise.all([
            this.hogFunctionManager.start(),
            this.hub.CYCLOTRON_DATABASE_URL
                ? cyclotron.initManager({ shards: [{ dbUrl: this.hub.CYCLOTRON_DATABASE_URL }] })
                : Promise.resolve(),
        ])

        this.kafkaProducer = await createKafkaProducerWrapper(this.hub)
        this.kafkaProducer.producer.connect()

        await this.startKafkaConsumer()
    }

    public async stop(): Promise<void> {
        status.info('🔁', `${this.name} - stopping`)
        this.isStopping = true

        // Mark as stopping so that we don't actually process any more incoming messages, but still keep the process alive
        status.info('🔁', `${this.name} - stopping batch consumer`)
        await this.batchConsumer?.stop()
        status.info('🔁', `${this.name} - stopping kafka producer`)
        await this.kafkaProducer?.disconnect()
        status.info('🔁', `${this.name} - stopping hog function manager and hog watcher`)
        await Promise.all([this.hogFunctionManager.stop()])

        status.info('👍', `${this.name} - stopped!`)
    }

    public isHealthy() {
        // TODO: Check either kafka consumer or cyclotron worker exists
        // and that whatever exists is healthy
        return this.batchConsumer?.isHealthy()
    }
}

/**
 * This consumer handles incoming events from the main clickhouse topic
 */

export class CdpProcessedEventsConsumer extends CdpConsumerBase {
    protected name = 'CdpProcessedEventsConsumer'
    protected topic = KAFKA_EVENTS_JSON
    protected consumerGroupId = 'cdp-processed-events-consumer'

    public async processBatch(invocationGlobals: HogFunctionInvocationGlobals[]): Promise<HogFunctionInvocation[]> {
        if (!invocationGlobals.length) {
            return []
        }

        const invocationsToBeQueued = await this.runWithHeartbeat(() =>
            this.createHogFunctionInvocations(invocationGlobals)
        )

        if (this.hub.CDP_EVENT_PROCESSOR_EXECUTE_FIRST_STEP) {
            // NOTE: This is for testing the two ways of enqueueing processing. It will be swapped out for a cyclotron env check
            // Kafka based workflow
            const invocationResults = await runInstrumentedFunction({
                statsKey: `cdpConsumer.handleEachBatch.executeInvocations`,
                func: async () => {
                    const hogResults = await this.runManyWithHeartbeat(invocationsToBeQueued, (item) =>
                        this.hogExecutor.execute(item)
                    )
                    return [...hogResults]
                },
            })

            await this.hogWatcher.observeResults(invocationResults)
            await this.processInvocationResults(invocationResults)
        } else {
            await this.queueInvocations(invocationsToBeQueued)
        }

        await this.produceQueuedMessages()

        return invocationsToBeQueued
    }

    /**
     * Finds all matching hog functions for the given globals.
     * Filters them for their disabled state as well as masking configs
     *
     */
    protected async createHogFunctionInvocations(
        invocationGlobals: HogFunctionInvocationGlobals[]
    ): Promise<HogFunctionInvocation[]> {
        return await runInstrumentedFunction({
            statsKey: `cdpConsumer.handleEachBatch.queueMatchingFunctions`,
            func: async () => {
                const possibleInvocations: HogFunctionInvocation[] = []

                // TODO: Add a helper to hog functions to determine if they require groups or not and then only load those
                await this.groupsManager.enrichGroups(invocationGlobals)

                // TODO: Add a helper to hog functions to determine if they were created from the exceptions template and only load those
                await this.exceptionsManager.enrichExceptions(invocationGlobals)

                // Find all functions that could need running
                invocationGlobals.forEach((globals) => {
                    const { matchingFunctions, nonMatchingFunctions } = this.hogExecutor.findMatchingFunctions(globals)

                    possibleInvocations.push(
                        ...matchingFunctions.map((hogFunction) => createInvocation(globals, hogFunction))
                    )

                    nonMatchingFunctions.forEach((item) =>
                        this.produceAppMetric({
                            team_id: item.team_id,
                            app_source_id: item.id,
                            metric_kind: 'other',
                            metric_name: 'filtered',
                            count: 1,
                        })
                    )
                })

                const states = await this.hogWatcher.getStates(possibleInvocations.map((x) => x.hogFunction.id))

                const notDisabledInvocations = possibleInvocations.filter((item) => {
                    const state = states[item.hogFunction.id].state
                    if (state >= HogWatcherState.disabledForPeriod) {
                        this.produceAppMetric({
                            team_id: item.globals.project.id,
                            app_source_id: item.hogFunction.id,
                            metric_kind: 'failure',
                            metric_name:
                                state === HogWatcherState.disabledForPeriod
                                    ? 'disabled_temporarily'
                                    : 'disabled_permanently',
                            count: 1,
                        })
                        return false
                    }

                    return true
                })

                // Now we can filter by masking configs
                const { masked, notMasked: notMaskedInvocations } = await this.hogMasker.filterByMasking(
                    notDisabledInvocations
                )

                masked.forEach((item) => {
                    this.produceAppMetric({
                        team_id: item.globals.project.id,
                        app_source_id: item.hogFunction.id,
                        metric_kind: 'other',
                        metric_name: 'masked',
                        count: 1,
                    })
                })

                return notMaskedInvocations
            },
        })
    }

    // This consumer always parses from kafka
    public async _handleKafkaBatch(messages: Message[]): Promise<void> {
        const invocationGlobals = await this.runWithHeartbeat(() =>
            runInstrumentedFunction({
                statsKey: `cdpConsumer.handleEachBatch.parseKafkaMessages`,
                func: async () => {
                    const events: HogFunctionInvocationGlobals[] = []
                    await Promise.all(
                        messages.map(async (message) => {
                            try {
                                const clickHouseEvent = JSON.parse(message.value!.toString()) as RawClickHouseEvent

                                if (!this.hogFunctionManager.teamHasHogFunctions(clickHouseEvent.team_id)) {
                                    // No need to continue if the team doesn't have any functions
                                    return
                                }

                                const team = await this.hub.teamManager.fetchTeam(clickHouseEvent.team_id)
                                if (!team) {
                                    return
                                }
                                events.push(
                                    convertToHogFunctionInvocationGlobals(
                                        clickHouseEvent,
                                        team,
                                        this.hub.SITE_URL ?? 'http://localhost:8000'
                                    )
                                )
                            } catch (e) {
                                status.error('Error parsing message', e)
                            }
                        })
                    )

                    return events
                },
            })
        )

        await this.processBatch(invocationGlobals)
    }
}

/**
 * This consumer handles actually invoking hog in a loop
 */
export class CdpFunctionCallbackConsumer extends CdpConsumerBase {
    protected name = 'CdpFunctionCallbackConsumer'
    protected topic = KAFKA_CDP_FUNCTION_CALLBACKS
    protected consumerGroupId = 'cdp-function-callback-consumer'

    public async processBatch(invocations: HogFunctionInvocation[]): Promise<void> {
        if (!invocations.length) {
            return
        }

        const invocationResults = await runInstrumentedFunction({
            statsKey: `cdpConsumer.handleEachBatch.executeInvocations`,
            func: async () => {
                // NOTE: In the future this service will never do fetching (unless we decide we want to do it in node at some point)
                // This is just "for now" to support the transition to cyclotron
                const fetchQueue = invocations.filter((item) => item.queue === 'fetch')
                const fetchResults = await this.runManyWithHeartbeat(fetchQueue, (item) =>
                    this.fetchExecutor.execute(item)
                )

                const hogQueue = invocations.filter((item) => item.queue === 'hog')
                const hogResults = await this.runManyWithHeartbeat(hogQueue, (item) => this.hogExecutor.execute(item))
                return [...hogResults, ...(fetchResults.filter(Boolean) as HogFunctionInvocationResult[])]
            },
        })

        await this.hogWatcher.observeResults(invocationResults)
        await this.processInvocationResults(invocationResults)
        await this.produceQueuedMessages()
    }

    public async _handleKafkaBatch(messages: Message[]): Promise<void> {
        const events = await this.runWithHeartbeat(() =>
            runInstrumentedFunction({
                statsKey: `cdpConsumer.handleEachBatch.parseKafkaMessages`,
                func: async () => {
                    // TRICKY: In the future we won't use kafka. For now though we need to parse messages as Cyclotron style jobs
                    // or hoghooks async callbacks

                    const invocations: HogFunctionInvocation[] = []

                    // Parse the base message value
                    const entries: (HogHooksFetchResponse | HogFunctionInvocationSerializedCompressed)[] = messages
                        .map((message) => {
                            try {
                                return JSON.parse(message.value!.toString())
                            } catch (e) {
                                status.error('Error parsing message', e)
                            }

<<<<<<< HEAD
    protected async executeOverflowedFunctions(
        invocationGlobals: HogFunctionOverflowedGlobals[]
    ): Promise<HogFunctionInvocationResult[]> {
        return await runInstrumentedFunction({
            statsKey: `cdpConsumer.handleEachBatch.executeOverflowedFunctions`,
            func: async () => {
                // TODO: Add a helper to hog functions to determine if they require groups or not and then only load those
                await this.groupsManager.enrichGroups(invocationGlobals.map((x) => x.globals))

                // TODO: Add a helper to hog functions to determine if they were created from the exceptions template and only load those
                await this.exceptionsManager.enrichExceptions(invocationGlobals.map((x) => x.globals))

                const invocations = invocationGlobals
                    .map((item) =>
                        item.hogFunctionIds.map((hogFunctionId) => ({
                            globals: item.globals,
                            hogFunctionId,
                        }))
=======
                            return undefined
                        })
                        .filter(Boolean)

                    // Deserialize the compressed data
                    await Promise.all(
                        entries.map(async (item) => {
                            try {
                                const invocationSerialized = await unGzipObject<HogFunctionInvocationSerialized>(
                                    item.state
                                )

                                if ('asyncFunctionResponse' in item) {
                                    // This means it is a callback from hoghooks so we need to add the response to the invocation
                                    invocationSerialized.queue = 'hog'
                                    invocationSerialized.queueParameters = item.asyncFunctionResponse
                                }

                                const hogFunction =
                                    invocationSerialized.hogFunction ??
                                    (invocationSerialized.hogFunctionId
                                        ? this.hogFunctionManager.getHogFunction(invocationSerialized.hogFunctionId)
                                        : undefined)

                                if (!hogFunction) {
                                    status.error('Error finding hog function', {
                                        id: invocationSerialized.hogFunctionId,
                                    })
                                    return
                                }

                                const invocation: HogFunctionInvocation = {
                                    ...invocationSerialized,
                                    hogFunction,
                                }

                                delete (invocation as any).hogFunctionId

                                invocations.push(invocation)
                            } catch (e) {
                                status.error('Error unzipping message', e, item.state)
                                captureException(e)
                            }
                        })
>>>>>>> 11ea6b69
                    )

                    invocations.forEach((item) => {
                        if (!item.hogFunction?.id) {
                            console.error('No hog function id', item)
                        }
                    })

                    return invocations
                },
            })
        )

        await this.processBatch(events)
    }
}

// // TODO: Split out non-Kafka specific parts of CdpConsumerBase so that it can be used by the
// // Cyclotron worker below. Or maybe we can just wait, and rip the Kafka bits out once Cyclotron is
// // shipped (and rename it something other than consumer, probably). For now, this is an easy way to
// // use existing code and get an end-to-end demo shipped.
// export class CdpCyclotronWorker extends CdpFunctionCallbackConsumer {
//     protected name = 'CdpCyclotronWorker'
//     protected topic = 'UNUSED-CdpCyclotronWorker'
//     protected consumerGroupId = 'UNUSED-CdpCyclotronWorker'
//     private runningWorker: Promise<void> | undefined
//     private isUnhealthy = false

//     private async innerStart() {
//         try {
//             const limit = 100 // TODO: Make configurable.
//             while (!this.isStopping) {
//                 const jobs = await cyclotron.dequeueJobsWithVmState('hog', limit)
//                 // TODO: Decode jobs into the right types

//                 await this.processBatch(jobs)
//             }
//         } catch (err) {
//             this.isUnhealthy = true
//             console.error('Error in Cyclotron worker', err)
//             throw err
//         }
//     }

//     public async start() {
//         await cyclotron.initManager({ shards: [{ dbUrl: this.hub.CYCLOTRON_DATABASE_URL }] })
//         await cyclotron.initWorker({ dbUrl: this.hub.CYCLOTRON_DATABASE_URL })

//         // Consumer `start` expects an async task is started, and not that `start` itself blocks
//         // indefinitely.
//         this.runningWorker = this.innerStart()

//         return Promise.resolve()
//     }

//     public async stop() {
//         await super.stop()
//         await this.runningWorker
//     }

//     public isHealthy() {
//         return this.isUnhealthy
//     }
// }<|MERGE_RESOLUTION|>--- conflicted
+++ resolved
@@ -21,12 +21,8 @@
 import { status } from '../utils/status'
 import { castTimestampOrNow } from '../utils/utils'
 import { RustyHook } from '../worker/rusty-hook'
-<<<<<<< HEAD
-import { AsyncFunctionExecutor } from './async-function-executor'
 import { ExceptionsManager } from './exceptions-manager'
-=======
 import { FetchExecutor } from './fetch-executor'
->>>>>>> 11ea6b69
 import { GroupsManager } from './groups-manager'
 import { HogExecutor } from './hog-executor'
 import { HogFunctionManager } from './hog-function-manager'
@@ -596,26 +592,6 @@
                                 status.error('Error parsing message', e)
                             }
 
-<<<<<<< HEAD
-    protected async executeOverflowedFunctions(
-        invocationGlobals: HogFunctionOverflowedGlobals[]
-    ): Promise<HogFunctionInvocationResult[]> {
-        return await runInstrumentedFunction({
-            statsKey: `cdpConsumer.handleEachBatch.executeOverflowedFunctions`,
-            func: async () => {
-                // TODO: Add a helper to hog functions to determine if they require groups or not and then only load those
-                await this.groupsManager.enrichGroups(invocationGlobals.map((x) => x.globals))
-
-                // TODO: Add a helper to hog functions to determine if they were created from the exceptions template and only load those
-                await this.exceptionsManager.enrichExceptions(invocationGlobals.map((x) => x.globals))
-
-                const invocations = invocationGlobals
-                    .map((item) =>
-                        item.hogFunctionIds.map((hogFunctionId) => ({
-                            globals: item.globals,
-                            hogFunctionId,
-                        }))
-=======
                             return undefined
                         })
                         .filter(Boolean)
@@ -660,7 +636,6 @@
                                 captureException(e)
                             }
                         })
->>>>>>> 11ea6b69
                     )
 
                     invocations.forEach((item) => {
