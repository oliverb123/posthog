--- conflicted
+++ resolved
@@ -5,15 +5,11 @@
 
 import { PostIngestionEvent, RawClickHouseEvent } from '../../../types'
 import { DependencyUnavailableError } from '../../../utils/db/error'
-<<<<<<< HEAD
-import { convertToPostIngestionEvent, convertToProcessedPluginEvent } from '../../../utils/event'
-=======
 import {
     convertDatabaseElementsToRawElements,
     convertToPostIngestionEvent,
     mutatePostIngestionEventWithElementsList,
 } from '../../../utils/event'
->>>>>>> 40a4e2c1
 import { status } from '../../../utils/status'
 import { pipelineStepErrorCounter, pipelineStepMsSummary } from '../../../worker/ingestion/event-pipeline/metrics'
 import { processWebhooksStep } from '../../../worker/ingestion/event-pipeline/runAsyncHandlersStep'
@@ -154,15 +150,6 @@
         return
     }
     const event = convertToPostIngestionEvent(clickHouseEvent)
-<<<<<<< HEAD
-
-    // TODO: previously onEvent and Webhooks were executed in the same process,
-    // and onEvent would call convertToProcessedPluginEvent, which ends up
-    // mutating the `event` that is passed in. To ensure that we have the same
-    // behaviour we run this here, but we should probably refactor this to
-    // ensure that we don't mutate the event.
-    convertToProcessedPluginEvent(event)
-=======
     mutatePostIngestionEventWithElementsList(event)
 
     // NOTE: This was previously done via some side effect mutations. as it is possible that the webhooks sent are depending on the
@@ -170,7 +157,6 @@
     event.elementsList = convertDatabaseElementsToRawElements(event.elementsList ?? [])
 
     // TODO: What do? The elements list isn't built here anymore where it _used_ to be
->>>>>>> 40a4e2c1
 
     await runInstrumentedFunction({
         func: () => runWebhooks(actionMatcher, hookCannon, event),
