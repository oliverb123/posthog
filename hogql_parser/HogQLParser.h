
// Generated from HogQLParser.g4 by ANTLR 4.13.2

#pragma once


#include "antlr4-runtime.h"




class  HogQLParser : public antlr4::Parser {
public:
  enum {
    ALL = 1, AND = 2, ANTI = 3, ANY = 4, ARRAY = 5, AS = 6, ASCENDING = 7, 
    ASOF = 8, BETWEEN = 9, BOTH = 10, BY = 11, CASE = 12, CAST = 13, CATCH = 14, 
    COHORT = 15, COLLATE = 16, CROSS = 17, CUBE = 18, CURRENT = 19, DATE = 20, 
    DAY = 21, DESC = 22, DESCENDING = 23, DISTINCT = 24, ELSE = 25, END = 26, 
    EXCEPT = 27, EXTRACT = 28, FINAL = 29, FINALLY = 30, FIRST = 31, FN = 32, 
    FOLLOWING = 33, FOR = 34, FROM = 35, FULL = 36, FUN = 37, GROUP = 38, 
    HAVING = 39, HOUR = 40, ID = 41, IF = 42, ILIKE = 43, IN = 44, INF = 45, 
    INNER = 46, INTERSECT = 47, INTERVAL = 48, IS = 49, JOIN = 50, KEY = 51, 
    LAST = 52, LEADING = 53, LEFT = 54, LET = 55, LIKE = 56, LIMIT = 57, 
    MINUTE = 58, MONTH = 59, NAN_SQL = 60, NOT = 61, NULL_SQL = 62, NULLS = 63, 
    OFFSET = 64, ON = 65, OR = 66, ORDER = 67, OUTER = 68, OVER = 69, PARTITION = 70, 
    PRECEDING = 71, PREWHERE = 72, QUARTER = 73, RANGE = 74, RETURN = 75, 
    RIGHT = 76, ROLLUP = 77, ROW = 78, ROWS = 79, SAMPLE = 80, SECOND = 81, 
    SELECT = 82, SEMI = 83, SETTINGS = 84, SUBSTRING = 85, THEN = 86, THROW = 87, 
    TIES = 88, TIMESTAMP = 89, TO = 90, TOP = 91, TOTALS = 92, TRAILING = 93, 
    TRIM = 94, TRUNCATE = 95, TRY = 96, UNBOUNDED = 97, UNION = 98, USING = 99, 
    WEEK = 100, WHEN = 101, WHERE = 102, WHILE = 103, WINDOW = 104, WITH = 105, 
    YEAR = 106, ESCAPE_CHAR_COMMON = 107, IDENTIFIER = 108, FLOATING_LITERAL = 109, 
    OCTAL_LITERAL = 110, DECIMAL_LITERAL = 111, HEXADECIMAL_LITERAL = 112, 
    STRING_LITERAL = 113, ARROW = 114, ASTERISK = 115, BACKQUOTE = 116, 
    BACKSLASH = 117, COLON = 118, COMMA = 119, CONCAT = 120, DASH = 121, 
    DOLLAR = 122, DOT = 123, EQ_DOUBLE = 124, EQ_SINGLE = 125, GT_EQ = 126, 
    GT = 127, HASH = 128, IREGEX_SINGLE = 129, IREGEX_DOUBLE = 130, LBRACE = 131, 
    LBRACKET = 132, LPAREN = 133, LT_EQ = 134, LT = 135, NOT_EQ = 136, NOT_IREGEX = 137, 
    NOT_REGEX = 138, NULL_PROPERTY = 139, NULLISH = 140, PERCENT = 141, 
    PLUS = 142, QUERY = 143, QUOTE_DOUBLE = 144, QUOTE_SINGLE_TEMPLATE = 145, 
    QUOTE_SINGLE_TEMPLATE_FULL = 146, QUOTE_SINGLE = 147, REGEX_SINGLE = 148, 
    REGEX_DOUBLE = 149, RBRACE = 150, RBRACKET = 151, RPAREN = 152, SEMICOLON = 153, 
    SLASH = 154, UNDERSCORE = 155, MULTI_LINE_COMMENT = 156, SINGLE_LINE_COMMENT = 157, 
    WHITESPACE = 158, STRING_TEXT = 159, STRING_ESCAPE_TRIGGER = 160, FULL_STRING_TEXT = 161, 
    FULL_STRING_ESCAPE_TRIGGER = 162
  };

  enum {
    RuleProgram = 0, RuleDeclaration = 1, RuleExpression = 2, RuleVarDecl = 3, 
    RuleIdentifierList = 4, RuleStatement = 5, RuleReturnStmt = 6, RuleThrowStmt = 7, 
    RuleCatchBlock = 8, RuleTryCatchStmt = 9, RuleIfStmt = 10, RuleWhileStmt = 11, 
    RuleForStmt = 12, RuleForInStmt = 13, RuleFuncStmt = 14, RuleVarAssignment = 15, 
    RuleExprStmt = 16, RuleEmptyStmt = 17, RuleBlock = 18, RuleKvPair = 19, 
    RuleKvPairList = 20, RuleSelect = 21, RuleSelectStmtWithParens = 22, 
<<<<<<< HEAD
    RuleSelectUnionStmt = 23, RuleSelectStmt = 24, RuleWithClause = 25, 
    RuleTopClause = 26, RuleFromClause = 27, RuleArrayJoinClause = 28, RuleWindowClause = 29, 
    RulePrewhereClause = 30, RuleWhereClause = 31, RuleGroupByClause = 32, 
    RuleHavingClause = 33, RuleOrderByClause = 34, RuleProjectionOrderByClause = 35, 
    RuleLimitAndOffsetClause = 36, RuleOffsetOnlyClause = 37, RuleSettingsClause = 38, 
    RuleJoinExpr = 39, RuleJoinOp = 40, RuleJoinOpCross = 41, RuleJoinConstraintClause = 42, 
    RuleSampleClause = 43, RuleOrderExprList = 44, RuleOrderExpr = 45, RuleRatioExpr = 46, 
    RuleSettingExprList = 47, RuleSettingExpr = 48, RuleWindowExpr = 49, 
    RuleWinPartitionByClause = 50, RuleWinOrderByClause = 51, RuleWinFrameClause = 52, 
    RuleWinFrameExtend = 53, RuleWinFrameBound = 54, RuleExpr = 55, RuleColumnTypeExpr = 56, 
    RuleColumnExprList = 57, RuleColumnExpr = 58, RuleColumnLambdaExpr = 59, 
    RuleHogqlxTagElement = 60, RuleHogqlxTagAttribute = 61, RuleWithExprList = 62, 
    RuleWithExpr = 63, RuleColumnIdentifier = 64, RuleNestedIdentifier = 65, 
    RuleTableExpr = 66, RuleTableFunctionExpr = 67, RuleTableIdentifier = 68, 
    RuleTableArgList = 69, RuleDatabaseIdentifier = 70, RuleFloatingLiteral = 71, 
    RuleNumberLiteral = 72, RuleLiteral = 73, RuleInterval = 74, RuleKeyword = 75, 
    RuleKeywordForAlias = 76, RuleAlias = 77, RuleIdentifier = 78, RuleEnumValue = 79, 
    RulePlaceholder = 80, RuleString = 81, RuleTemplateString = 82, RuleStringContents = 83, 
    RuleFullTemplateString = 84, RuleStringContentsFull = 85
=======
    RuleSubsequentSelectSetClause = 23, RuleSelectSetStmt = 24, RuleSelectStmt = 25, 
    RuleWithClause = 26, RuleTopClause = 27, RuleFromClause = 28, RuleArrayJoinClause = 29, 
    RuleWindowClause = 30, RulePrewhereClause = 31, RuleWhereClause = 32, 
    RuleGroupByClause = 33, RuleHavingClause = 34, RuleOrderByClause = 35, 
    RuleProjectionOrderByClause = 36, RuleLimitAndOffsetClause = 37, RuleOffsetOnlyClause = 38, 
    RuleSettingsClause = 39, RuleJoinExpr = 40, RuleJoinOp = 41, RuleJoinOpCross = 42, 
    RuleJoinConstraintClause = 43, RuleSampleClause = 44, RuleOrderExprList = 45, 
    RuleOrderExpr = 46, RuleRatioExpr = 47, RuleSettingExprList = 48, RuleSettingExpr = 49, 
    RuleWindowExpr = 50, RuleWinPartitionByClause = 51, RuleWinOrderByClause = 52, 
    RuleWinFrameClause = 53, RuleWinFrameExtend = 54, RuleWinFrameBound = 55, 
    RuleExpr = 56, RuleColumnTypeExpr = 57, RuleColumnExprList = 58, RuleColumnExpr = 59, 
    RuleColumnLambdaExpr = 60, RuleHogqlxTagElement = 61, RuleHogqlxTagAttribute = 62, 
    RuleWithExprList = 63, RuleWithExpr = 64, RuleColumnIdentifier = 65, 
    RuleNestedIdentifier = 66, RuleTableExpr = 67, RuleTableFunctionExpr = 68, 
    RuleTableIdentifier = 69, RuleTableArgList = 70, RuleDatabaseIdentifier = 71, 
    RuleFloatingLiteral = 72, RuleNumberLiteral = 73, RuleLiteral = 74, 
    RuleInterval = 75, RuleKeyword = 76, RuleKeywordForAlias = 77, RuleAlias = 78, 
    RuleIdentifier = 79, RuleEnumValue = 80, RulePlaceholder = 81, RuleString = 82, 
    RuleTemplateString = 83, RuleStringContents = 84, RuleFullTemplateString = 85, 
    RuleStringContentsFull = 86
>>>>>>> 08386e43
  };

  explicit HogQLParser(antlr4::TokenStream *input);

  HogQLParser(antlr4::TokenStream *input, const antlr4::atn::ParserATNSimulatorOptions &options);

  ~HogQLParser() override;

  std::string getGrammarFileName() const override;

  const antlr4::atn::ATN& getATN() const override;

  const std::vector<std::string>& getRuleNames() const override;

  const antlr4::dfa::Vocabulary& getVocabulary() const override;

  antlr4::atn::SerializedATNView getSerializedATN() const override;


  class ProgramContext;
  class DeclarationContext;
  class ExpressionContext;
  class VarDeclContext;
  class IdentifierListContext;
  class StatementContext;
  class ReturnStmtContext;
  class ThrowStmtContext;
  class CatchBlockContext;
  class TryCatchStmtContext;
  class IfStmtContext;
  class WhileStmtContext;
  class ForStmtContext;
  class ForInStmtContext;
  class FuncStmtContext;
  class VarAssignmentContext;
  class ExprStmtContext;
  class EmptyStmtContext;
  class BlockContext;
  class KvPairContext;
  class KvPairListContext;
  class SelectContext;
  class SelectStmtWithParensContext;
<<<<<<< HEAD
  class SelectUnionStmtContext;
=======
  class SubsequentSelectSetClauseContext;
  class SelectSetStmtContext;
>>>>>>> 08386e43
  class SelectStmtContext;
  class WithClauseContext;
  class TopClauseContext;
  class FromClauseContext;
  class ArrayJoinClauseContext;
  class WindowClauseContext;
  class PrewhereClauseContext;
  class WhereClauseContext;
  class GroupByClauseContext;
  class HavingClauseContext;
  class OrderByClauseContext;
  class ProjectionOrderByClauseContext;
  class LimitAndOffsetClauseContext;
  class OffsetOnlyClauseContext;
  class SettingsClauseContext;
  class JoinExprContext;
  class JoinOpContext;
  class JoinOpCrossContext;
  class JoinConstraintClauseContext;
  class SampleClauseContext;
  class OrderExprListContext;
  class OrderExprContext;
  class RatioExprContext;
  class SettingExprListContext;
  class SettingExprContext;
  class WindowExprContext;
  class WinPartitionByClauseContext;
  class WinOrderByClauseContext;
  class WinFrameClauseContext;
  class WinFrameExtendContext;
  class WinFrameBoundContext;
  class ExprContext;
  class ColumnTypeExprContext;
  class ColumnExprListContext;
  class ColumnExprContext;
  class ColumnLambdaExprContext;
  class HogqlxTagElementContext;
  class HogqlxTagAttributeContext;
  class WithExprListContext;
  class WithExprContext;
  class ColumnIdentifierContext;
  class NestedIdentifierContext;
  class TableExprContext;
  class TableFunctionExprContext;
  class TableIdentifierContext;
  class TableArgListContext;
  class DatabaseIdentifierContext;
  class FloatingLiteralContext;
  class NumberLiteralContext;
  class LiteralContext;
  class IntervalContext;
  class KeywordContext;
  class KeywordForAliasContext;
  class AliasContext;
  class IdentifierContext;
  class EnumValueContext;
  class PlaceholderContext;
  class StringContext;
  class TemplateStringContext;
  class StringContentsContext;
  class FullTemplateStringContext;
  class StringContentsFullContext; 

  class  ProgramContext : public antlr4::ParserRuleContext {
  public:
    ProgramContext(antlr4::ParserRuleContext *parent, size_t invokingState);
    virtual size_t getRuleIndex() const override;
    antlr4::tree::TerminalNode *EOF();
    std::vector<DeclarationContext *> declaration();
    DeclarationContext* declaration(size_t i);


    virtual std::any accept(antlr4::tree::ParseTreeVisitor *visitor) override;
   
  };

  ProgramContext* program();

  class  DeclarationContext : public antlr4::ParserRuleContext {
  public:
    DeclarationContext(antlr4::ParserRuleContext *parent, size_t invokingState);
    virtual size_t getRuleIndex() const override;
    VarDeclContext *varDecl();
    StatementContext *statement();


    virtual std::any accept(antlr4::tree::ParseTreeVisitor *visitor) override;
   
  };

  DeclarationContext* declaration();

  class  ExpressionContext : public antlr4::ParserRuleContext {
  public:
    ExpressionContext(antlr4::ParserRuleContext *parent, size_t invokingState);
    virtual size_t getRuleIndex() const override;
    ColumnExprContext *columnExpr();


    virtual std::any accept(antlr4::tree::ParseTreeVisitor *visitor) override;
   
  };

  ExpressionContext* expression();

  class  VarDeclContext : public antlr4::ParserRuleContext {
  public:
    VarDeclContext(antlr4::ParserRuleContext *parent, size_t invokingState);
    virtual size_t getRuleIndex() const override;
    antlr4::tree::TerminalNode *LET();
    IdentifierContext *identifier();
    antlr4::tree::TerminalNode *COLON();
    antlr4::tree::TerminalNode *EQ_SINGLE();
    ExpressionContext *expression();


    virtual std::any accept(antlr4::tree::ParseTreeVisitor *visitor) override;
   
  };

  VarDeclContext* varDecl();

  class  IdentifierListContext : public antlr4::ParserRuleContext {
  public:
    IdentifierListContext(antlr4::ParserRuleContext *parent, size_t invokingState);
    virtual size_t getRuleIndex() const override;
    std::vector<IdentifierContext *> identifier();
    IdentifierContext* identifier(size_t i);
    std::vector<antlr4::tree::TerminalNode *> COMMA();
    antlr4::tree::TerminalNode* COMMA(size_t i);


    virtual std::any accept(antlr4::tree::ParseTreeVisitor *visitor) override;
   
  };

  IdentifierListContext* identifierList();

  class  StatementContext : public antlr4::ParserRuleContext {
  public:
    StatementContext(antlr4::ParserRuleContext *parent, size_t invokingState);
    virtual size_t getRuleIndex() const override;
    ReturnStmtContext *returnStmt();
    ThrowStmtContext *throwStmt();
    TryCatchStmtContext *tryCatchStmt();
    IfStmtContext *ifStmt();
    WhileStmtContext *whileStmt();
    ForInStmtContext *forInStmt();
    ForStmtContext *forStmt();
    FuncStmtContext *funcStmt();
    VarAssignmentContext *varAssignment();
    BlockContext *block();
    ExprStmtContext *exprStmt();
    EmptyStmtContext *emptyStmt();


    virtual std::any accept(antlr4::tree::ParseTreeVisitor *visitor) override;
   
  };

  StatementContext* statement();

  class  ReturnStmtContext : public antlr4::ParserRuleContext {
  public:
    ReturnStmtContext(antlr4::ParserRuleContext *parent, size_t invokingState);
    virtual size_t getRuleIndex() const override;
    antlr4::tree::TerminalNode *RETURN();
    ExpressionContext *expression();
    antlr4::tree::TerminalNode *SEMICOLON();


    virtual std::any accept(antlr4::tree::ParseTreeVisitor *visitor) override;
   
  };

  ReturnStmtContext* returnStmt();

  class  ThrowStmtContext : public antlr4::ParserRuleContext {
  public:
    ThrowStmtContext(antlr4::ParserRuleContext *parent, size_t invokingState);
    virtual size_t getRuleIndex() const override;
    antlr4::tree::TerminalNode *THROW();
    ExpressionContext *expression();
    antlr4::tree::TerminalNode *SEMICOLON();


    virtual std::any accept(antlr4::tree::ParseTreeVisitor *visitor) override;
   
  };

  ThrowStmtContext* throwStmt();

  class  CatchBlockContext : public antlr4::ParserRuleContext {
  public:
    HogQLParser::IdentifierContext *catchVar = nullptr;
    HogQLParser::IdentifierContext *catchType = nullptr;
    HogQLParser::BlockContext *catchStmt = nullptr;
    CatchBlockContext(antlr4::ParserRuleContext *parent, size_t invokingState);
    virtual size_t getRuleIndex() const override;
    antlr4::tree::TerminalNode *CATCH();
    BlockContext *block();
    antlr4::tree::TerminalNode *LPAREN();
    antlr4::tree::TerminalNode *RPAREN();
    std::vector<IdentifierContext *> identifier();
    IdentifierContext* identifier(size_t i);
    antlr4::tree::TerminalNode *COLON();


    virtual std::any accept(antlr4::tree::ParseTreeVisitor *visitor) override;
   
  };

  CatchBlockContext* catchBlock();

  class  TryCatchStmtContext : public antlr4::ParserRuleContext {
  public:
    HogQLParser::BlockContext *tryStmt = nullptr;
    HogQLParser::BlockContext *finallyStmt = nullptr;
    TryCatchStmtContext(antlr4::ParserRuleContext *parent, size_t invokingState);
    virtual size_t getRuleIndex() const override;
    antlr4::tree::TerminalNode *TRY();
    std::vector<BlockContext *> block();
    BlockContext* block(size_t i);
    std::vector<CatchBlockContext *> catchBlock();
    CatchBlockContext* catchBlock(size_t i);
    antlr4::tree::TerminalNode *FINALLY();


    virtual std::any accept(antlr4::tree::ParseTreeVisitor *visitor) override;
   
  };

  TryCatchStmtContext* tryCatchStmt();

  class  IfStmtContext : public antlr4::ParserRuleContext {
  public:
    IfStmtContext(antlr4::ParserRuleContext *parent, size_t invokingState);
    virtual size_t getRuleIndex() const override;
    antlr4::tree::TerminalNode *IF();
    antlr4::tree::TerminalNode *LPAREN();
    ExpressionContext *expression();
    antlr4::tree::TerminalNode *RPAREN();
    std::vector<StatementContext *> statement();
    StatementContext* statement(size_t i);
    antlr4::tree::TerminalNode *ELSE();


    virtual std::any accept(antlr4::tree::ParseTreeVisitor *visitor) override;
   
  };

  IfStmtContext* ifStmt();

  class  WhileStmtContext : public antlr4::ParserRuleContext {
  public:
    WhileStmtContext(antlr4::ParserRuleContext *parent, size_t invokingState);
    virtual size_t getRuleIndex() const override;
    antlr4::tree::TerminalNode *WHILE();
    antlr4::tree::TerminalNode *LPAREN();
    ExpressionContext *expression();
    antlr4::tree::TerminalNode *RPAREN();
    StatementContext *statement();
    antlr4::tree::TerminalNode *SEMICOLON();


    virtual std::any accept(antlr4::tree::ParseTreeVisitor *visitor) override;
   
  };

  WhileStmtContext* whileStmt();

  class  ForStmtContext : public antlr4::ParserRuleContext {
  public:
    HogQLParser::VarDeclContext *initializerVarDeclr = nullptr;
    HogQLParser::VarAssignmentContext *initializerVarAssignment = nullptr;
    HogQLParser::ExpressionContext *initializerExpression = nullptr;
    HogQLParser::ExpressionContext *condition = nullptr;
    HogQLParser::VarDeclContext *incrementVarDeclr = nullptr;
    HogQLParser::VarAssignmentContext *incrementVarAssignment = nullptr;
    HogQLParser::ExpressionContext *incrementExpression = nullptr;
    ForStmtContext(antlr4::ParserRuleContext *parent, size_t invokingState);
    virtual size_t getRuleIndex() const override;
    antlr4::tree::TerminalNode *FOR();
    antlr4::tree::TerminalNode *LPAREN();
    std::vector<antlr4::tree::TerminalNode *> SEMICOLON();
    antlr4::tree::TerminalNode* SEMICOLON(size_t i);
    antlr4::tree::TerminalNode *RPAREN();
    StatementContext *statement();
    std::vector<VarDeclContext *> varDecl();
    VarDeclContext* varDecl(size_t i);
    std::vector<VarAssignmentContext *> varAssignment();
    VarAssignmentContext* varAssignment(size_t i);
    std::vector<ExpressionContext *> expression();
    ExpressionContext* expression(size_t i);


    virtual std::any accept(antlr4::tree::ParseTreeVisitor *visitor) override;
   
  };

  ForStmtContext* forStmt();

  class  ForInStmtContext : public antlr4::ParserRuleContext {
  public:
    ForInStmtContext(antlr4::ParserRuleContext *parent, size_t invokingState);
    virtual size_t getRuleIndex() const override;
    antlr4::tree::TerminalNode *FOR();
    antlr4::tree::TerminalNode *LPAREN();
    antlr4::tree::TerminalNode *LET();
    std::vector<IdentifierContext *> identifier();
    IdentifierContext* identifier(size_t i);
    antlr4::tree::TerminalNode *IN();
    ExpressionContext *expression();
    antlr4::tree::TerminalNode *RPAREN();
    StatementContext *statement();
    antlr4::tree::TerminalNode *COMMA();
    antlr4::tree::TerminalNode *SEMICOLON();


    virtual std::any accept(antlr4::tree::ParseTreeVisitor *visitor) override;
   
  };

  ForInStmtContext* forInStmt();

  class  FuncStmtContext : public antlr4::ParserRuleContext {
  public:
    FuncStmtContext(antlr4::ParserRuleContext *parent, size_t invokingState);
    virtual size_t getRuleIndex() const override;
    IdentifierContext *identifier();
    antlr4::tree::TerminalNode *LPAREN();
    antlr4::tree::TerminalNode *RPAREN();
    BlockContext *block();
    antlr4::tree::TerminalNode *FN();
    antlr4::tree::TerminalNode *FUN();
    IdentifierListContext *identifierList();


    virtual std::any accept(antlr4::tree::ParseTreeVisitor *visitor) override;
   
  };

  FuncStmtContext* funcStmt();

  class  VarAssignmentContext : public antlr4::ParserRuleContext {
  public:
    VarAssignmentContext(antlr4::ParserRuleContext *parent, size_t invokingState);
    virtual size_t getRuleIndex() const override;
    std::vector<ExpressionContext *> expression();
    ExpressionContext* expression(size_t i);
    antlr4::tree::TerminalNode *COLON();
    antlr4::tree::TerminalNode *EQ_SINGLE();


    virtual std::any accept(antlr4::tree::ParseTreeVisitor *visitor) override;
   
  };

  VarAssignmentContext* varAssignment();

  class  ExprStmtContext : public antlr4::ParserRuleContext {
  public:
    ExprStmtContext(antlr4::ParserRuleContext *parent, size_t invokingState);
    virtual size_t getRuleIndex() const override;
    ExpressionContext *expression();
    antlr4::tree::TerminalNode *SEMICOLON();


    virtual std::any accept(antlr4::tree::ParseTreeVisitor *visitor) override;
   
  };

  ExprStmtContext* exprStmt();

  class  EmptyStmtContext : public antlr4::ParserRuleContext {
  public:
    EmptyStmtContext(antlr4::ParserRuleContext *parent, size_t invokingState);
    virtual size_t getRuleIndex() const override;
    antlr4::tree::TerminalNode *SEMICOLON();


    virtual std::any accept(antlr4::tree::ParseTreeVisitor *visitor) override;
   
  };

  EmptyStmtContext* emptyStmt();

  class  BlockContext : public antlr4::ParserRuleContext {
  public:
    BlockContext(antlr4::ParserRuleContext *parent, size_t invokingState);
    virtual size_t getRuleIndex() const override;
    antlr4::tree::TerminalNode *LBRACE();
    antlr4::tree::TerminalNode *RBRACE();
    std::vector<DeclarationContext *> declaration();
    DeclarationContext* declaration(size_t i);


    virtual std::any accept(antlr4::tree::ParseTreeVisitor *visitor) override;
   
  };

  BlockContext* block();

  class  KvPairContext : public antlr4::ParserRuleContext {
  public:
    KvPairContext(antlr4::ParserRuleContext *parent, size_t invokingState);
    virtual size_t getRuleIndex() const override;
    std::vector<ExpressionContext *> expression();
    ExpressionContext* expression(size_t i);
    antlr4::tree::TerminalNode *COLON();


    virtual std::any accept(antlr4::tree::ParseTreeVisitor *visitor) override;
   
  };

  KvPairContext* kvPair();

  class  KvPairListContext : public antlr4::ParserRuleContext {
  public:
    KvPairListContext(antlr4::ParserRuleContext *parent, size_t invokingState);
    virtual size_t getRuleIndex() const override;
    std::vector<KvPairContext *> kvPair();
    KvPairContext* kvPair(size_t i);
    std::vector<antlr4::tree::TerminalNode *> COMMA();
    antlr4::tree::TerminalNode* COMMA(size_t i);


    virtual std::any accept(antlr4::tree::ParseTreeVisitor *visitor) override;
   
  };

  KvPairListContext* kvPairList();

  class  SelectContext : public antlr4::ParserRuleContext {
  public:
    SelectContext(antlr4::ParserRuleContext *parent, size_t invokingState);
    virtual size_t getRuleIndex() const override;
    antlr4::tree::TerminalNode *EOF();
    SelectSetStmtContext *selectSetStmt();
    SelectStmtContext *selectStmt();
    HogqlxTagElementContext *hogqlxTagElement();


    virtual std::any accept(antlr4::tree::ParseTreeVisitor *visitor) override;
   
  };

  SelectContext* select();

  class  SelectStmtWithParensContext : public antlr4::ParserRuleContext {
  public:
    SelectStmtWithParensContext(antlr4::ParserRuleContext *parent, size_t invokingState);
    virtual size_t getRuleIndex() const override;
    SelectStmtContext *selectStmt();
    antlr4::tree::TerminalNode *LPAREN();
<<<<<<< HEAD
    SelectUnionStmtContext *selectUnionStmt();
=======
    SelectSetStmtContext *selectSetStmt();
>>>>>>> 08386e43
    antlr4::tree::TerminalNode *RPAREN();
    PlaceholderContext *placeholder();


    virtual std::any accept(antlr4::tree::ParseTreeVisitor *visitor) override;
   
  };

  SelectStmtWithParensContext* selectStmtWithParens();

<<<<<<< HEAD
  class  SelectUnionStmtContext : public antlr4::ParserRuleContext {
  public:
    SelectUnionStmtContext(antlr4::ParserRuleContext *parent, size_t invokingState);
    virtual size_t getRuleIndex() const override;
    std::vector<SelectStmtWithParensContext *> selectStmtWithParens();
    SelectStmtWithParensContext* selectStmtWithParens(size_t i);
    std::vector<antlr4::tree::TerminalNode *> EXCEPT();
    antlr4::tree::TerminalNode* EXCEPT(size_t i);
    std::vector<antlr4::tree::TerminalNode *> UNION();
    antlr4::tree::TerminalNode* UNION(size_t i);
    std::vector<antlr4::tree::TerminalNode *> ALL();
    antlr4::tree::TerminalNode* ALL(size_t i);
    std::vector<antlr4::tree::TerminalNode *> INTERSECT();
    antlr4::tree::TerminalNode* INTERSECT(size_t i);
=======
  class  SubsequentSelectSetClauseContext : public antlr4::ParserRuleContext {
  public:
    SubsequentSelectSetClauseContext(antlr4::ParserRuleContext *parent, size_t invokingState);
    virtual size_t getRuleIndex() const override;
    SelectStmtWithParensContext *selectStmtWithParens();
    antlr4::tree::TerminalNode *EXCEPT();
    antlr4::tree::TerminalNode *UNION();
    antlr4::tree::TerminalNode *ALL();
    antlr4::tree::TerminalNode *INTERSECT();
>>>>>>> 08386e43


    virtual std::any accept(antlr4::tree::ParseTreeVisitor *visitor) override;
   
  };

<<<<<<< HEAD
  SelectUnionStmtContext* selectUnionStmt();
=======
  SubsequentSelectSetClauseContext* subsequentSelectSetClause();

  class  SelectSetStmtContext : public antlr4::ParserRuleContext {
  public:
    SelectSetStmtContext(antlr4::ParserRuleContext *parent, size_t invokingState);
    virtual size_t getRuleIndex() const override;
    SelectStmtWithParensContext *selectStmtWithParens();
    std::vector<SubsequentSelectSetClauseContext *> subsequentSelectSetClause();
    SubsequentSelectSetClauseContext* subsequentSelectSetClause(size_t i);


    virtual std::any accept(antlr4::tree::ParseTreeVisitor *visitor) override;
   
  };

  SelectSetStmtContext* selectSetStmt();
>>>>>>> 08386e43

  class  SelectStmtContext : public antlr4::ParserRuleContext {
  public:
    HogQLParser::WithClauseContext *with = nullptr;
    HogQLParser::ColumnExprListContext *columns = nullptr;
    HogQLParser::FromClauseContext *from = nullptr;
    HogQLParser::WhereClauseContext *where = nullptr;
    SelectStmtContext(antlr4::ParserRuleContext *parent, size_t invokingState);
    virtual size_t getRuleIndex() const override;
    antlr4::tree::TerminalNode *SELECT();
    ColumnExprListContext *columnExprList();
    antlr4::tree::TerminalNode *DISTINCT();
    TopClauseContext *topClause();
    ArrayJoinClauseContext *arrayJoinClause();
    PrewhereClauseContext *prewhereClause();
    GroupByClauseContext *groupByClause();
    std::vector<antlr4::tree::TerminalNode *> WITH();
    antlr4::tree::TerminalNode* WITH(size_t i);
    antlr4::tree::TerminalNode *TOTALS();
    HavingClauseContext *havingClause();
    WindowClauseContext *windowClause();
    OrderByClauseContext *orderByClause();
    LimitAndOffsetClauseContext *limitAndOffsetClause();
    OffsetOnlyClauseContext *offsetOnlyClause();
    SettingsClauseContext *settingsClause();
    WithClauseContext *withClause();
    FromClauseContext *fromClause();
    WhereClauseContext *whereClause();
    antlr4::tree::TerminalNode *CUBE();
    antlr4::tree::TerminalNode *ROLLUP();


    virtual std::any accept(antlr4::tree::ParseTreeVisitor *visitor) override;
   
  };

  SelectStmtContext* selectStmt();

  class  WithClauseContext : public antlr4::ParserRuleContext {
  public:
    WithClauseContext(antlr4::ParserRuleContext *parent, size_t invokingState);
    virtual size_t getRuleIndex() const override;
    antlr4::tree::TerminalNode *WITH();
    WithExprListContext *withExprList();


    virtual std::any accept(antlr4::tree::ParseTreeVisitor *visitor) override;
   
  };

  WithClauseContext* withClause();

  class  TopClauseContext : public antlr4::ParserRuleContext {
  public:
    TopClauseContext(antlr4::ParserRuleContext *parent, size_t invokingState);
    virtual size_t getRuleIndex() const override;
    antlr4::tree::TerminalNode *TOP();
    antlr4::tree::TerminalNode *DECIMAL_LITERAL();
    antlr4::tree::TerminalNode *WITH();
    antlr4::tree::TerminalNode *TIES();


    virtual std::any accept(antlr4::tree::ParseTreeVisitor *visitor) override;
   
  };

  TopClauseContext* topClause();

  class  FromClauseContext : public antlr4::ParserRuleContext {
  public:
    FromClauseContext(antlr4::ParserRuleContext *parent, size_t invokingState);
    virtual size_t getRuleIndex() const override;
    antlr4::tree::TerminalNode *FROM();
    JoinExprContext *joinExpr();


    virtual std::any accept(antlr4::tree::ParseTreeVisitor *visitor) override;
   
  };

  FromClauseContext* fromClause();

  class  ArrayJoinClauseContext : public antlr4::ParserRuleContext {
  public:
    ArrayJoinClauseContext(antlr4::ParserRuleContext *parent, size_t invokingState);
    virtual size_t getRuleIndex() const override;
    antlr4::tree::TerminalNode *ARRAY();
    antlr4::tree::TerminalNode *JOIN();
    ColumnExprListContext *columnExprList();
    antlr4::tree::TerminalNode *LEFT();
    antlr4::tree::TerminalNode *INNER();


    virtual std::any accept(antlr4::tree::ParseTreeVisitor *visitor) override;
   
  };

  ArrayJoinClauseContext* arrayJoinClause();

  class  WindowClauseContext : public antlr4::ParserRuleContext {
  public:
    WindowClauseContext(antlr4::ParserRuleContext *parent, size_t invokingState);
    virtual size_t getRuleIndex() const override;
    antlr4::tree::TerminalNode *WINDOW();
    std::vector<IdentifierContext *> identifier();
    IdentifierContext* identifier(size_t i);
    std::vector<antlr4::tree::TerminalNode *> AS();
    antlr4::tree::TerminalNode* AS(size_t i);
    std::vector<antlr4::tree::TerminalNode *> LPAREN();
    antlr4::tree::TerminalNode* LPAREN(size_t i);
    std::vector<WindowExprContext *> windowExpr();
    WindowExprContext* windowExpr(size_t i);
    std::vector<antlr4::tree::TerminalNode *> RPAREN();
    antlr4::tree::TerminalNode* RPAREN(size_t i);
    std::vector<antlr4::tree::TerminalNode *> COMMA();
    antlr4::tree::TerminalNode* COMMA(size_t i);


    virtual std::any accept(antlr4::tree::ParseTreeVisitor *visitor) override;
   
  };

  WindowClauseContext* windowClause();

  class  PrewhereClauseContext : public antlr4::ParserRuleContext {
  public:
    PrewhereClauseContext(antlr4::ParserRuleContext *parent, size_t invokingState);
    virtual size_t getRuleIndex() const override;
    antlr4::tree::TerminalNode *PREWHERE();
    ColumnExprContext *columnExpr();


    virtual std::any accept(antlr4::tree::ParseTreeVisitor *visitor) override;
   
  };

  PrewhereClauseContext* prewhereClause();

  class  WhereClauseContext : public antlr4::ParserRuleContext {
  public:
    WhereClauseContext(antlr4::ParserRuleContext *parent, size_t invokingState);
    virtual size_t getRuleIndex() const override;
    antlr4::tree::TerminalNode *WHERE();
    ColumnExprContext *columnExpr();


    virtual std::any accept(antlr4::tree::ParseTreeVisitor *visitor) override;
   
  };

  WhereClauseContext* whereClause();

  class  GroupByClauseContext : public antlr4::ParserRuleContext {
  public:
    GroupByClauseContext(antlr4::ParserRuleContext *parent, size_t invokingState);
    virtual size_t getRuleIndex() const override;
    antlr4::tree::TerminalNode *GROUP();
    antlr4::tree::TerminalNode *BY();
    antlr4::tree::TerminalNode *LPAREN();
    ColumnExprListContext *columnExprList();
    antlr4::tree::TerminalNode *RPAREN();
    antlr4::tree::TerminalNode *CUBE();
    antlr4::tree::TerminalNode *ROLLUP();


    virtual std::any accept(antlr4::tree::ParseTreeVisitor *visitor) override;
   
  };

  GroupByClauseContext* groupByClause();

  class  HavingClauseContext : public antlr4::ParserRuleContext {
  public:
    HavingClauseContext(antlr4::ParserRuleContext *parent, size_t invokingState);
    virtual size_t getRuleIndex() const override;
    antlr4::tree::TerminalNode *HAVING();
    ColumnExprContext *columnExpr();


    virtual std::any accept(antlr4::tree::ParseTreeVisitor *visitor) override;
   
  };

  HavingClauseContext* havingClause();

  class  OrderByClauseContext : public antlr4::ParserRuleContext {
  public:
    OrderByClauseContext(antlr4::ParserRuleContext *parent, size_t invokingState);
    virtual size_t getRuleIndex() const override;
    antlr4::tree::TerminalNode *ORDER();
    antlr4::tree::TerminalNode *BY();
    OrderExprListContext *orderExprList();


    virtual std::any accept(antlr4::tree::ParseTreeVisitor *visitor) override;
   
  };

  OrderByClauseContext* orderByClause();

  class  ProjectionOrderByClauseContext : public antlr4::ParserRuleContext {
  public:
    ProjectionOrderByClauseContext(antlr4::ParserRuleContext *parent, size_t invokingState);
    virtual size_t getRuleIndex() const override;
    antlr4::tree::TerminalNode *ORDER();
    antlr4::tree::TerminalNode *BY();
    ColumnExprListContext *columnExprList();


    virtual std::any accept(antlr4::tree::ParseTreeVisitor *visitor) override;
   
  };

  ProjectionOrderByClauseContext* projectionOrderByClause();

  class  LimitAndOffsetClauseContext : public antlr4::ParserRuleContext {
  public:
    LimitAndOffsetClauseContext(antlr4::ParserRuleContext *parent, size_t invokingState);
    virtual size_t getRuleIndex() const override;
    antlr4::tree::TerminalNode *LIMIT();
    std::vector<ColumnExprContext *> columnExpr();
    ColumnExprContext* columnExpr(size_t i);
    antlr4::tree::TerminalNode *COMMA();
    antlr4::tree::TerminalNode *BY();
    ColumnExprListContext *columnExprList();
    antlr4::tree::TerminalNode *WITH();
    antlr4::tree::TerminalNode *TIES();
    antlr4::tree::TerminalNode *OFFSET();


    virtual std::any accept(antlr4::tree::ParseTreeVisitor *visitor) override;
   
  };

  LimitAndOffsetClauseContext* limitAndOffsetClause();

  class  OffsetOnlyClauseContext : public antlr4::ParserRuleContext {
  public:
    OffsetOnlyClauseContext(antlr4::ParserRuleContext *parent, size_t invokingState);
    virtual size_t getRuleIndex() const override;
    antlr4::tree::TerminalNode *OFFSET();
    ColumnExprContext *columnExpr();


    virtual std::any accept(antlr4::tree::ParseTreeVisitor *visitor) override;
   
  };

  OffsetOnlyClauseContext* offsetOnlyClause();

  class  SettingsClauseContext : public antlr4::ParserRuleContext {
  public:
    SettingsClauseContext(antlr4::ParserRuleContext *parent, size_t invokingState);
    virtual size_t getRuleIndex() const override;
    antlr4::tree::TerminalNode *SETTINGS();
    SettingExprListContext *settingExprList();


    virtual std::any accept(antlr4::tree::ParseTreeVisitor *visitor) override;
   
  };

  SettingsClauseContext* settingsClause();

  class  JoinExprContext : public antlr4::ParserRuleContext {
  public:
    JoinExprContext(antlr4::ParserRuleContext *parent, size_t invokingState);
   
    JoinExprContext() = default;
    void copyFrom(JoinExprContext *context);
    using antlr4::ParserRuleContext::copyFrom;

    virtual size_t getRuleIndex() const override;

   
  };

  class  JoinExprOpContext : public JoinExprContext {
  public:
    JoinExprOpContext(JoinExprContext *ctx);

    std::vector<JoinExprContext *> joinExpr();
    JoinExprContext* joinExpr(size_t i);
    antlr4::tree::TerminalNode *JOIN();
    JoinConstraintClauseContext *joinConstraintClause();
    JoinOpContext *joinOp();

    virtual std::any accept(antlr4::tree::ParseTreeVisitor *visitor) override;
  };

  class  JoinExprTableContext : public JoinExprContext {
  public:
    JoinExprTableContext(JoinExprContext *ctx);

    TableExprContext *tableExpr();
    antlr4::tree::TerminalNode *FINAL();
    SampleClauseContext *sampleClause();

    virtual std::any accept(antlr4::tree::ParseTreeVisitor *visitor) override;
  };

  class  JoinExprParensContext : public JoinExprContext {
  public:
    JoinExprParensContext(JoinExprContext *ctx);

    antlr4::tree::TerminalNode *LPAREN();
    JoinExprContext *joinExpr();
    antlr4::tree::TerminalNode *RPAREN();

    virtual std::any accept(antlr4::tree::ParseTreeVisitor *visitor) override;
  };

  class  JoinExprCrossOpContext : public JoinExprContext {
  public:
    JoinExprCrossOpContext(JoinExprContext *ctx);

    std::vector<JoinExprContext *> joinExpr();
    JoinExprContext* joinExpr(size_t i);
    JoinOpCrossContext *joinOpCross();

    virtual std::any accept(antlr4::tree::ParseTreeVisitor *visitor) override;
  };

  JoinExprContext* joinExpr();
  JoinExprContext* joinExpr(int precedence);
  class  JoinOpContext : public antlr4::ParserRuleContext {
  public:
    JoinOpContext(antlr4::ParserRuleContext *parent, size_t invokingState);
   
    JoinOpContext() = default;
    void copyFrom(JoinOpContext *context);
    using antlr4::ParserRuleContext::copyFrom;

    virtual size_t getRuleIndex() const override;

   
  };

  class  JoinOpFullContext : public JoinOpContext {
  public:
    JoinOpFullContext(JoinOpContext *ctx);

    antlr4::tree::TerminalNode *FULL();
    antlr4::tree::TerminalNode *OUTER();
    antlr4::tree::TerminalNode *ALL();
    antlr4::tree::TerminalNode *ANY();

    virtual std::any accept(antlr4::tree::ParseTreeVisitor *visitor) override;
  };

  class  JoinOpInnerContext : public JoinOpContext {
  public:
    JoinOpInnerContext(JoinOpContext *ctx);

    antlr4::tree::TerminalNode *INNER();
    antlr4::tree::TerminalNode *ALL();
    antlr4::tree::TerminalNode *ANY();
    antlr4::tree::TerminalNode *ASOF();

    virtual std::any accept(antlr4::tree::ParseTreeVisitor *visitor) override;
  };

  class  JoinOpLeftRightContext : public JoinOpContext {
  public:
    JoinOpLeftRightContext(JoinOpContext *ctx);

    antlr4::tree::TerminalNode *LEFT();
    antlr4::tree::TerminalNode *RIGHT();
    antlr4::tree::TerminalNode *OUTER();
    antlr4::tree::TerminalNode *SEMI();
    antlr4::tree::TerminalNode *ALL();
    antlr4::tree::TerminalNode *ANTI();
    antlr4::tree::TerminalNode *ANY();
    antlr4::tree::TerminalNode *ASOF();

    virtual std::any accept(antlr4::tree::ParseTreeVisitor *visitor) override;
  };

  JoinOpContext* joinOp();

  class  JoinOpCrossContext : public antlr4::ParserRuleContext {
  public:
    JoinOpCrossContext(antlr4::ParserRuleContext *parent, size_t invokingState);
    virtual size_t getRuleIndex() const override;
    antlr4::tree::TerminalNode *CROSS();
    antlr4::tree::TerminalNode *JOIN();
    antlr4::tree::TerminalNode *COMMA();


    virtual std::any accept(antlr4::tree::ParseTreeVisitor *visitor) override;
   
  };

  JoinOpCrossContext* joinOpCross();

  class  JoinConstraintClauseContext : public antlr4::ParserRuleContext {
  public:
    JoinConstraintClauseContext(antlr4::ParserRuleContext *parent, size_t invokingState);
    virtual size_t getRuleIndex() const override;
    antlr4::tree::TerminalNode *ON();
    ColumnExprListContext *columnExprList();
    antlr4::tree::TerminalNode *USING();
    antlr4::tree::TerminalNode *LPAREN();
    antlr4::tree::TerminalNode *RPAREN();


    virtual std::any accept(antlr4::tree::ParseTreeVisitor *visitor) override;
   
  };

  JoinConstraintClauseContext* joinConstraintClause();

  class  SampleClauseContext : public antlr4::ParserRuleContext {
  public:
    SampleClauseContext(antlr4::ParserRuleContext *parent, size_t invokingState);
    virtual size_t getRuleIndex() const override;
    antlr4::tree::TerminalNode *SAMPLE();
    std::vector<RatioExprContext *> ratioExpr();
    RatioExprContext* ratioExpr(size_t i);
    antlr4::tree::TerminalNode *OFFSET();


    virtual std::any accept(antlr4::tree::ParseTreeVisitor *visitor) override;
   
  };

  SampleClauseContext* sampleClause();

  class  OrderExprListContext : public antlr4::ParserRuleContext {
  public:
    OrderExprListContext(antlr4::ParserRuleContext *parent, size_t invokingState);
    virtual size_t getRuleIndex() const override;
    std::vector<OrderExprContext *> orderExpr();
    OrderExprContext* orderExpr(size_t i);
    std::vector<antlr4::tree::TerminalNode *> COMMA();
    antlr4::tree::TerminalNode* COMMA(size_t i);


    virtual std::any accept(antlr4::tree::ParseTreeVisitor *visitor) override;
   
  };

  OrderExprListContext* orderExprList();

  class  OrderExprContext : public antlr4::ParserRuleContext {
  public:
    OrderExprContext(antlr4::ParserRuleContext *parent, size_t invokingState);
    virtual size_t getRuleIndex() const override;
    ColumnExprContext *columnExpr();
    antlr4::tree::TerminalNode *NULLS();
    antlr4::tree::TerminalNode *COLLATE();
    antlr4::tree::TerminalNode *STRING_LITERAL();
    antlr4::tree::TerminalNode *ASCENDING();
    antlr4::tree::TerminalNode *DESCENDING();
    antlr4::tree::TerminalNode *DESC();
    antlr4::tree::TerminalNode *FIRST();
    antlr4::tree::TerminalNode *LAST();


    virtual std::any accept(antlr4::tree::ParseTreeVisitor *visitor) override;
   
  };

  OrderExprContext* orderExpr();

  class  RatioExprContext : public antlr4::ParserRuleContext {
  public:
    RatioExprContext(antlr4::ParserRuleContext *parent, size_t invokingState);
    virtual size_t getRuleIndex() const override;
    PlaceholderContext *placeholder();
    std::vector<NumberLiteralContext *> numberLiteral();
    NumberLiteralContext* numberLiteral(size_t i);
    antlr4::tree::TerminalNode *SLASH();


    virtual std::any accept(antlr4::tree::ParseTreeVisitor *visitor) override;
   
  };

  RatioExprContext* ratioExpr();

  class  SettingExprListContext : public antlr4::ParserRuleContext {
  public:
    SettingExprListContext(antlr4::ParserRuleContext *parent, size_t invokingState);
    virtual size_t getRuleIndex() const override;
    std::vector<SettingExprContext *> settingExpr();
    SettingExprContext* settingExpr(size_t i);
    std::vector<antlr4::tree::TerminalNode *> COMMA();
    antlr4::tree::TerminalNode* COMMA(size_t i);


    virtual std::any accept(antlr4::tree::ParseTreeVisitor *visitor) override;
   
  };

  SettingExprListContext* settingExprList();

  class  SettingExprContext : public antlr4::ParserRuleContext {
  public:
    SettingExprContext(antlr4::ParserRuleContext *parent, size_t invokingState);
    virtual size_t getRuleIndex() const override;
    IdentifierContext *identifier();
    antlr4::tree::TerminalNode *EQ_SINGLE();
    LiteralContext *literal();


    virtual std::any accept(antlr4::tree::ParseTreeVisitor *visitor) override;
   
  };

  SettingExprContext* settingExpr();

  class  WindowExprContext : public antlr4::ParserRuleContext {
  public:
    WindowExprContext(antlr4::ParserRuleContext *parent, size_t invokingState);
    virtual size_t getRuleIndex() const override;
    WinPartitionByClauseContext *winPartitionByClause();
    WinOrderByClauseContext *winOrderByClause();
    WinFrameClauseContext *winFrameClause();


    virtual std::any accept(antlr4::tree::ParseTreeVisitor *visitor) override;
   
  };

  WindowExprContext* windowExpr();

  class  WinPartitionByClauseContext : public antlr4::ParserRuleContext {
  public:
    WinPartitionByClauseContext(antlr4::ParserRuleContext *parent, size_t invokingState);
    virtual size_t getRuleIndex() const override;
    antlr4::tree::TerminalNode *PARTITION();
    antlr4::tree::TerminalNode *BY();
    ColumnExprListContext *columnExprList();


    virtual std::any accept(antlr4::tree::ParseTreeVisitor *visitor) override;
   
  };

  WinPartitionByClauseContext* winPartitionByClause();

  class  WinOrderByClauseContext : public antlr4::ParserRuleContext {
  public:
    WinOrderByClauseContext(antlr4::ParserRuleContext *parent, size_t invokingState);
    virtual size_t getRuleIndex() const override;
    antlr4::tree::TerminalNode *ORDER();
    antlr4::tree::TerminalNode *BY();
    OrderExprListContext *orderExprList();


    virtual std::any accept(antlr4::tree::ParseTreeVisitor *visitor) override;
   
  };

  WinOrderByClauseContext* winOrderByClause();

  class  WinFrameClauseContext : public antlr4::ParserRuleContext {
  public:
    WinFrameClauseContext(antlr4::ParserRuleContext *parent, size_t invokingState);
    virtual size_t getRuleIndex() const override;
    WinFrameExtendContext *winFrameExtend();
    antlr4::tree::TerminalNode *ROWS();
    antlr4::tree::TerminalNode *RANGE();


    virtual std::any accept(antlr4::tree::ParseTreeVisitor *visitor) override;
   
  };

  WinFrameClauseContext* winFrameClause();

  class  WinFrameExtendContext : public antlr4::ParserRuleContext {
  public:
    WinFrameExtendContext(antlr4::ParserRuleContext *parent, size_t invokingState);
   
    WinFrameExtendContext() = default;
    void copyFrom(WinFrameExtendContext *context);
    using antlr4::ParserRuleContext::copyFrom;

    virtual size_t getRuleIndex() const override;

   
  };

  class  FrameStartContext : public WinFrameExtendContext {
  public:
    FrameStartContext(WinFrameExtendContext *ctx);

    WinFrameBoundContext *winFrameBound();

    virtual std::any accept(antlr4::tree::ParseTreeVisitor *visitor) override;
  };

  class  FrameBetweenContext : public WinFrameExtendContext {
  public:
    FrameBetweenContext(WinFrameExtendContext *ctx);

    antlr4::tree::TerminalNode *BETWEEN();
    std::vector<WinFrameBoundContext *> winFrameBound();
    WinFrameBoundContext* winFrameBound(size_t i);
    antlr4::tree::TerminalNode *AND();

    virtual std::any accept(antlr4::tree::ParseTreeVisitor *visitor) override;
  };

  WinFrameExtendContext* winFrameExtend();

  class  WinFrameBoundContext : public antlr4::ParserRuleContext {
  public:
    WinFrameBoundContext(antlr4::ParserRuleContext *parent, size_t invokingState);
    virtual size_t getRuleIndex() const override;
    antlr4::tree::TerminalNode *CURRENT();
    antlr4::tree::TerminalNode *ROW();
    antlr4::tree::TerminalNode *UNBOUNDED();
    antlr4::tree::TerminalNode *PRECEDING();
    antlr4::tree::TerminalNode *FOLLOWING();
    NumberLiteralContext *numberLiteral();


    virtual std::any accept(antlr4::tree::ParseTreeVisitor *visitor) override;
   
  };

  WinFrameBoundContext* winFrameBound();

  class  ExprContext : public antlr4::ParserRuleContext {
  public:
    ExprContext(antlr4::ParserRuleContext *parent, size_t invokingState);
    virtual size_t getRuleIndex() const override;
    ColumnExprContext *columnExpr();
    antlr4::tree::TerminalNode *EOF();


    virtual std::any accept(antlr4::tree::ParseTreeVisitor *visitor) override;
   
  };

  ExprContext* expr();

  class  ColumnTypeExprContext : public antlr4::ParserRuleContext {
  public:
    ColumnTypeExprContext(antlr4::ParserRuleContext *parent, size_t invokingState);
   
    ColumnTypeExprContext() = default;
    void copyFrom(ColumnTypeExprContext *context);
    using antlr4::ParserRuleContext::copyFrom;

    virtual size_t getRuleIndex() const override;

   
  };

  class  ColumnTypeExprNestedContext : public ColumnTypeExprContext {
  public:
    ColumnTypeExprNestedContext(ColumnTypeExprContext *ctx);

    std::vector<IdentifierContext *> identifier();
    IdentifierContext* identifier(size_t i);
    antlr4::tree::TerminalNode *LPAREN();
    std::vector<ColumnTypeExprContext *> columnTypeExpr();
    ColumnTypeExprContext* columnTypeExpr(size_t i);
    antlr4::tree::TerminalNode *RPAREN();
    std::vector<antlr4::tree::TerminalNode *> COMMA();
    antlr4::tree::TerminalNode* COMMA(size_t i);

    virtual std::any accept(antlr4::tree::ParseTreeVisitor *visitor) override;
  };

  class  ColumnTypeExprParamContext : public ColumnTypeExprContext {
  public:
    ColumnTypeExprParamContext(ColumnTypeExprContext *ctx);

    IdentifierContext *identifier();
    antlr4::tree::TerminalNode *LPAREN();
    antlr4::tree::TerminalNode *RPAREN();
    ColumnExprListContext *columnExprList();

    virtual std::any accept(antlr4::tree::ParseTreeVisitor *visitor) override;
  };

  class  ColumnTypeExprSimpleContext : public ColumnTypeExprContext {
  public:
    ColumnTypeExprSimpleContext(ColumnTypeExprContext *ctx);

    IdentifierContext *identifier();

    virtual std::any accept(antlr4::tree::ParseTreeVisitor *visitor) override;
  };

  class  ColumnTypeExprComplexContext : public ColumnTypeExprContext {
  public:
    ColumnTypeExprComplexContext(ColumnTypeExprContext *ctx);

    IdentifierContext *identifier();
    antlr4::tree::TerminalNode *LPAREN();
    std::vector<ColumnTypeExprContext *> columnTypeExpr();
    ColumnTypeExprContext* columnTypeExpr(size_t i);
    antlr4::tree::TerminalNode *RPAREN();
    std::vector<antlr4::tree::TerminalNode *> COMMA();
    antlr4::tree::TerminalNode* COMMA(size_t i);

    virtual std::any accept(antlr4::tree::ParseTreeVisitor *visitor) override;
  };

  class  ColumnTypeExprEnumContext : public ColumnTypeExprContext {
  public:
    ColumnTypeExprEnumContext(ColumnTypeExprContext *ctx);

    IdentifierContext *identifier();
    antlr4::tree::TerminalNode *LPAREN();
    std::vector<EnumValueContext *> enumValue();
    EnumValueContext* enumValue(size_t i);
    antlr4::tree::TerminalNode *RPAREN();
    std::vector<antlr4::tree::TerminalNode *> COMMA();
    antlr4::tree::TerminalNode* COMMA(size_t i);

    virtual std::any accept(antlr4::tree::ParseTreeVisitor *visitor) override;
  };

  ColumnTypeExprContext* columnTypeExpr();

  class  ColumnExprListContext : public antlr4::ParserRuleContext {
  public:
    ColumnExprListContext(antlr4::ParserRuleContext *parent, size_t invokingState);
    virtual size_t getRuleIndex() const override;
    std::vector<ColumnExprContext *> columnExpr();
    ColumnExprContext* columnExpr(size_t i);
    std::vector<antlr4::tree::TerminalNode *> COMMA();
    antlr4::tree::TerminalNode* COMMA(size_t i);


    virtual std::any accept(antlr4::tree::ParseTreeVisitor *visitor) override;
   
  };

  ColumnExprListContext* columnExprList();

  class  ColumnExprContext : public antlr4::ParserRuleContext {
  public:
    ColumnExprContext(antlr4::ParserRuleContext *parent, size_t invokingState);
   
    ColumnExprContext() = default;
    void copyFrom(ColumnExprContext *context);
    using antlr4::ParserRuleContext::copyFrom;

    virtual size_t getRuleIndex() const override;

   
  };

  class  ColumnExprTernaryOpContext : public ColumnExprContext {
  public:
    ColumnExprTernaryOpContext(ColumnExprContext *ctx);

    std::vector<ColumnExprContext *> columnExpr();
    ColumnExprContext* columnExpr(size_t i);
    antlr4::tree::TerminalNode *QUERY();
    antlr4::tree::TerminalNode *COLON();

    virtual std::any accept(antlr4::tree::ParseTreeVisitor *visitor) override;
  };

  class  ColumnExprAliasContext : public ColumnExprContext {
  public:
    ColumnExprAliasContext(ColumnExprContext *ctx);

    ColumnExprContext *columnExpr();
    antlr4::tree::TerminalNode *AS();
    IdentifierContext *identifier();
    antlr4::tree::TerminalNode *STRING_LITERAL();

    virtual std::any accept(antlr4::tree::ParseTreeVisitor *visitor) override;
  };

  class  ColumnExprNegateContext : public ColumnExprContext {
  public:
    ColumnExprNegateContext(ColumnExprContext *ctx);

    antlr4::tree::TerminalNode *DASH();
    ColumnExprContext *columnExpr();

    virtual std::any accept(antlr4::tree::ParseTreeVisitor *visitor) override;
  };

  class  ColumnExprDictContext : public ColumnExprContext {
  public:
    ColumnExprDictContext(ColumnExprContext *ctx);

    antlr4::tree::TerminalNode *LBRACE();
    antlr4::tree::TerminalNode *RBRACE();
    KvPairListContext *kvPairList();

    virtual std::any accept(antlr4::tree::ParseTreeVisitor *visitor) override;
  };

  class  ColumnExprSubqueryContext : public ColumnExprContext {
  public:
    ColumnExprSubqueryContext(ColumnExprContext *ctx);

    antlr4::tree::TerminalNode *LPAREN();
    SelectSetStmtContext *selectSetStmt();
    antlr4::tree::TerminalNode *RPAREN();

    virtual std::any accept(antlr4::tree::ParseTreeVisitor *visitor) override;
  };

  class  ColumnExprLiteralContext : public ColumnExprContext {
  public:
    ColumnExprLiteralContext(ColumnExprContext *ctx);

    LiteralContext *literal();

    virtual std::any accept(antlr4::tree::ParseTreeVisitor *visitor) override;
  };

  class  ColumnExprArrayContext : public ColumnExprContext {
  public:
    ColumnExprArrayContext(ColumnExprContext *ctx);

    antlr4::tree::TerminalNode *LBRACKET();
    antlr4::tree::TerminalNode *RBRACKET();
    ColumnExprListContext *columnExprList();

    virtual std::any accept(antlr4::tree::ParseTreeVisitor *visitor) override;
  };

  class  ColumnExprSubstringContext : public ColumnExprContext {
  public:
    ColumnExprSubstringContext(ColumnExprContext *ctx);

    antlr4::tree::TerminalNode *SUBSTRING();
    antlr4::tree::TerminalNode *LPAREN();
    std::vector<ColumnExprContext *> columnExpr();
    ColumnExprContext* columnExpr(size_t i);
    antlr4::tree::TerminalNode *FROM();
    antlr4::tree::TerminalNode *RPAREN();
    antlr4::tree::TerminalNode *FOR();

    virtual std::any accept(antlr4::tree::ParseTreeVisitor *visitor) override;
  };

  class  ColumnExprCastContext : public ColumnExprContext {
  public:
    ColumnExprCastContext(ColumnExprContext *ctx);

    antlr4::tree::TerminalNode *CAST();
    antlr4::tree::TerminalNode *LPAREN();
    ColumnExprContext *columnExpr();
    antlr4::tree::TerminalNode *AS();
    ColumnTypeExprContext *columnTypeExpr();
    antlr4::tree::TerminalNode *RPAREN();

    virtual std::any accept(antlr4::tree::ParseTreeVisitor *visitor) override;
  };

  class  ColumnExprOrContext : public ColumnExprContext {
  public:
    ColumnExprOrContext(ColumnExprContext *ctx);

    std::vector<ColumnExprContext *> columnExpr();
    ColumnExprContext* columnExpr(size_t i);
    antlr4::tree::TerminalNode *OR();

    virtual std::any accept(antlr4::tree::ParseTreeVisitor *visitor) override;
  };

  class  ColumnExprNullTupleAccessContext : public ColumnExprContext {
  public:
    ColumnExprNullTupleAccessContext(ColumnExprContext *ctx);

    ColumnExprContext *columnExpr();
    antlr4::tree::TerminalNode *NULL_PROPERTY();
    antlr4::tree::TerminalNode *DECIMAL_LITERAL();

    virtual std::any accept(antlr4::tree::ParseTreeVisitor *visitor) override;
  };

  class  ColumnExprPrecedence1Context : public ColumnExprContext {
  public:
    ColumnExprPrecedence1Context(ColumnExprContext *ctx);

    HogQLParser::ColumnExprContext *left = nullptr;
    antlr4::Token *operator_ = nullptr;
    HogQLParser::ColumnExprContext *right = nullptr;
    std::vector<ColumnExprContext *> columnExpr();
    ColumnExprContext* columnExpr(size_t i);
    antlr4::tree::TerminalNode *ASTERISK();
    antlr4::tree::TerminalNode *SLASH();
    antlr4::tree::TerminalNode *PERCENT();

    virtual std::any accept(antlr4::tree::ParseTreeVisitor *visitor) override;
  };

  class  ColumnExprPrecedence2Context : public ColumnExprContext {
  public:
    ColumnExprPrecedence2Context(ColumnExprContext *ctx);

    HogQLParser::ColumnExprContext *left = nullptr;
    antlr4::Token *operator_ = nullptr;
    HogQLParser::ColumnExprContext *right = nullptr;
    std::vector<ColumnExprContext *> columnExpr();
    ColumnExprContext* columnExpr(size_t i);
    antlr4::tree::TerminalNode *PLUS();
    antlr4::tree::TerminalNode *DASH();
    antlr4::tree::TerminalNode *CONCAT();

    virtual std::any accept(antlr4::tree::ParseTreeVisitor *visitor) override;
  };

  class  ColumnExprPrecedence3Context : public ColumnExprContext {
  public:
    ColumnExprPrecedence3Context(ColumnExprContext *ctx);

    HogQLParser::ColumnExprContext *left = nullptr;
    antlr4::Token *operator_ = nullptr;
    HogQLParser::ColumnExprContext *right = nullptr;
    std::vector<ColumnExprContext *> columnExpr();
    ColumnExprContext* columnExpr(size_t i);
    antlr4::tree::TerminalNode *IN();
    antlr4::tree::TerminalNode *EQ_DOUBLE();
    antlr4::tree::TerminalNode *EQ_SINGLE();
    antlr4::tree::TerminalNode *NOT_EQ();
    antlr4::tree::TerminalNode *LT_EQ();
    antlr4::tree::TerminalNode *LT();
    antlr4::tree::TerminalNode *GT_EQ();
    antlr4::tree::TerminalNode *GT();
    antlr4::tree::TerminalNode *LIKE();
    antlr4::tree::TerminalNode *ILIKE();
    antlr4::tree::TerminalNode *REGEX_SINGLE();
    antlr4::tree::TerminalNode *REGEX_DOUBLE();
    antlr4::tree::TerminalNode *NOT_REGEX();
    antlr4::tree::TerminalNode *IREGEX_SINGLE();
    antlr4::tree::TerminalNode *IREGEX_DOUBLE();
    antlr4::tree::TerminalNode *NOT_IREGEX();
    antlr4::tree::TerminalNode *COHORT();
    antlr4::tree::TerminalNode *NOT();

    virtual std::any accept(antlr4::tree::ParseTreeVisitor *visitor) override;
  };

  class  ColumnExprIntervalContext : public ColumnExprContext {
  public:
    ColumnExprIntervalContext(ColumnExprContext *ctx);

    antlr4::tree::TerminalNode *INTERVAL();
    ColumnExprContext *columnExpr();
    IntervalContext *interval();

    virtual std::any accept(antlr4::tree::ParseTreeVisitor *visitor) override;
  };

  class  ColumnExprIsNullContext : public ColumnExprContext {
  public:
    ColumnExprIsNullContext(ColumnExprContext *ctx);

    ColumnExprContext *columnExpr();
    antlr4::tree::TerminalNode *IS();
    antlr4::tree::TerminalNode *NULL_SQL();
    antlr4::tree::TerminalNode *NOT();

    virtual std::any accept(antlr4::tree::ParseTreeVisitor *visitor) override;
  };

  class  ColumnExprWinFunctionTargetContext : public ColumnExprContext {
  public:
    ColumnExprWinFunctionTargetContext(ColumnExprContext *ctx);

    HogQLParser::ColumnExprListContext *columnExprs = nullptr;
    HogQLParser::ColumnExprListContext *columnArgList = nullptr;
    std::vector<IdentifierContext *> identifier();
    IdentifierContext* identifier(size_t i);
    antlr4::tree::TerminalNode *OVER();
    std::vector<antlr4::tree::TerminalNode *> LPAREN();
    antlr4::tree::TerminalNode* LPAREN(size_t i);
    std::vector<antlr4::tree::TerminalNode *> RPAREN();
    antlr4::tree::TerminalNode* RPAREN(size_t i);
    std::vector<ColumnExprListContext *> columnExprList();
    ColumnExprListContext* columnExprList(size_t i);
    antlr4::tree::TerminalNode *DISTINCT();

    virtual std::any accept(antlr4::tree::ParseTreeVisitor *visitor) override;
  };

  class  ColumnExprNullPropertyAccessContext : public ColumnExprContext {
  public:
    ColumnExprNullPropertyAccessContext(ColumnExprContext *ctx);

    ColumnExprContext *columnExpr();
    antlr4::tree::TerminalNode *NULL_PROPERTY();
    IdentifierContext *identifier();

    virtual std::any accept(antlr4::tree::ParseTreeVisitor *visitor) override;
  };

  class  ColumnExprTrimContext : public ColumnExprContext {
  public:
    ColumnExprTrimContext(ColumnExprContext *ctx);

    antlr4::tree::TerminalNode *TRIM();
    antlr4::tree::TerminalNode *LPAREN();
    StringContext *string();
    antlr4::tree::TerminalNode *FROM();
    ColumnExprContext *columnExpr();
    antlr4::tree::TerminalNode *RPAREN();
    antlr4::tree::TerminalNode *BOTH();
    antlr4::tree::TerminalNode *LEADING();
    antlr4::tree::TerminalNode *TRAILING();

    virtual std::any accept(antlr4::tree::ParseTreeVisitor *visitor) override;
  };

  class  ColumnExprTagElementContext : public ColumnExprContext {
  public:
    ColumnExprTagElementContext(ColumnExprContext *ctx);

    HogqlxTagElementContext *hogqlxTagElement();

    virtual std::any accept(antlr4::tree::ParseTreeVisitor *visitor) override;
  };

  class  ColumnExprTemplateStringContext : public ColumnExprContext {
  public:
    ColumnExprTemplateStringContext(ColumnExprContext *ctx);

    TemplateStringContext *templateString();

    virtual std::any accept(antlr4::tree::ParseTreeVisitor *visitor) override;
  };

  class  ColumnExprTupleContext : public ColumnExprContext {
  public:
    ColumnExprTupleContext(ColumnExprContext *ctx);

    antlr4::tree::TerminalNode *LPAREN();
    ColumnExprListContext *columnExprList();
    antlr4::tree::TerminalNode *RPAREN();

    virtual std::any accept(antlr4::tree::ParseTreeVisitor *visitor) override;
  };

  class  ColumnExprCallContext : public ColumnExprContext {
  public:
    ColumnExprCallContext(ColumnExprContext *ctx);

    ColumnExprContext *columnExpr();
    antlr4::tree::TerminalNode *LPAREN();
    antlr4::tree::TerminalNode *RPAREN();
    ColumnExprListContext *columnExprList();

    virtual std::any accept(antlr4::tree::ParseTreeVisitor *visitor) override;
  };

  class  ColumnExprArrayAccessContext : public ColumnExprContext {
  public:
    ColumnExprArrayAccessContext(ColumnExprContext *ctx);

    std::vector<ColumnExprContext *> columnExpr();
    ColumnExprContext* columnExpr(size_t i);
    antlr4::tree::TerminalNode *LBRACKET();
    antlr4::tree::TerminalNode *RBRACKET();

    virtual std::any accept(antlr4::tree::ParseTreeVisitor *visitor) override;
  };

  class  ColumnExprBetweenContext : public ColumnExprContext {
  public:
    ColumnExprBetweenContext(ColumnExprContext *ctx);

    std::vector<ColumnExprContext *> columnExpr();
    ColumnExprContext* columnExpr(size_t i);
    antlr4::tree::TerminalNode *BETWEEN();
    antlr4::tree::TerminalNode *AND();
    antlr4::tree::TerminalNode *NOT();

    virtual std::any accept(antlr4::tree::ParseTreeVisitor *visitor) override;
  };

  class  ColumnExprPropertyAccessContext : public ColumnExprContext {
  public:
    ColumnExprPropertyAccessContext(ColumnExprContext *ctx);

    ColumnExprContext *columnExpr();
    antlr4::tree::TerminalNode *DOT();
    IdentifierContext *identifier();

    virtual std::any accept(antlr4::tree::ParseTreeVisitor *visitor) override;
  };

  class  ColumnExprParensContext : public ColumnExprContext {
  public:
    ColumnExprParensContext(ColumnExprContext *ctx);

    antlr4::tree::TerminalNode *LPAREN();
    ColumnExprContext *columnExpr();
    antlr4::tree::TerminalNode *RPAREN();

    virtual std::any accept(antlr4::tree::ParseTreeVisitor *visitor) override;
  };

  class  ColumnExprNullArrayAccessContext : public ColumnExprContext {
  public:
    ColumnExprNullArrayAccessContext(ColumnExprContext *ctx);

    std::vector<ColumnExprContext *> columnExpr();
    ColumnExprContext* columnExpr(size_t i);
    antlr4::tree::TerminalNode *NULL_PROPERTY();
    antlr4::tree::TerminalNode *LBRACKET();
    antlr4::tree::TerminalNode *RBRACKET();

    virtual std::any accept(antlr4::tree::ParseTreeVisitor *visitor) override;
  };

  class  ColumnExprTimestampContext : public ColumnExprContext {
  public:
    ColumnExprTimestampContext(ColumnExprContext *ctx);

    antlr4::tree::TerminalNode *TIMESTAMP();
    antlr4::tree::TerminalNode *STRING_LITERAL();

    virtual std::any accept(antlr4::tree::ParseTreeVisitor *visitor) override;
  };

  class  ColumnExprNullishContext : public ColumnExprContext {
  public:
    ColumnExprNullishContext(ColumnExprContext *ctx);

    std::vector<ColumnExprContext *> columnExpr();
    ColumnExprContext* columnExpr(size_t i);
    antlr4::tree::TerminalNode *NULLISH();

    virtual std::any accept(antlr4::tree::ParseTreeVisitor *visitor) override;
  };

  class  ColumnExprAndContext : public ColumnExprContext {
  public:
    ColumnExprAndContext(ColumnExprContext *ctx);

    std::vector<ColumnExprContext *> columnExpr();
    ColumnExprContext* columnExpr(size_t i);
    antlr4::tree::TerminalNode *AND();

    virtual std::any accept(antlr4::tree::ParseTreeVisitor *visitor) override;
  };

  class  ColumnExprTupleAccessContext : public ColumnExprContext {
  public:
    ColumnExprTupleAccessContext(ColumnExprContext *ctx);

    ColumnExprContext *columnExpr();
    antlr4::tree::TerminalNode *DOT();
    antlr4::tree::TerminalNode *DECIMAL_LITERAL();

    virtual std::any accept(antlr4::tree::ParseTreeVisitor *visitor) override;
  };

  class  ColumnExprCaseContext : public ColumnExprContext {
  public:
    ColumnExprCaseContext(ColumnExprContext *ctx);

    HogQLParser::ColumnExprContext *caseExpr = nullptr;
    HogQLParser::ColumnExprContext *whenExpr = nullptr;
    HogQLParser::ColumnExprContext *thenExpr = nullptr;
    HogQLParser::ColumnExprContext *elseExpr = nullptr;
    antlr4::tree::TerminalNode *CASE();
    antlr4::tree::TerminalNode *END();
    std::vector<antlr4::tree::TerminalNode *> WHEN();
    antlr4::tree::TerminalNode* WHEN(size_t i);
    std::vector<antlr4::tree::TerminalNode *> THEN();
    antlr4::tree::TerminalNode* THEN(size_t i);
    antlr4::tree::TerminalNode *ELSE();
    std::vector<ColumnExprContext *> columnExpr();
    ColumnExprContext* columnExpr(size_t i);

    virtual std::any accept(antlr4::tree::ParseTreeVisitor *visitor) override;
  };

  class  ColumnExprDateContext : public ColumnExprContext {
  public:
    ColumnExprDateContext(ColumnExprContext *ctx);

    antlr4::tree::TerminalNode *DATE();
    antlr4::tree::TerminalNode *STRING_LITERAL();

    virtual std::any accept(antlr4::tree::ParseTreeVisitor *visitor) override;
  };

  class  ColumnExprNotContext : public ColumnExprContext {
  public:
    ColumnExprNotContext(ColumnExprContext *ctx);

    antlr4::tree::TerminalNode *NOT();
    ColumnExprContext *columnExpr();

    virtual std::any accept(antlr4::tree::ParseTreeVisitor *visitor) override;
  };

  class  ColumnExprWinFunctionContext : public ColumnExprContext {
  public:
    ColumnExprWinFunctionContext(ColumnExprContext *ctx);

    HogQLParser::ColumnExprListContext *columnExprs = nullptr;
    HogQLParser::ColumnExprListContext *columnArgList = nullptr;
    IdentifierContext *identifier();
    antlr4::tree::TerminalNode *OVER();
    std::vector<antlr4::tree::TerminalNode *> LPAREN();
    antlr4::tree::TerminalNode* LPAREN(size_t i);
    WindowExprContext *windowExpr();
    std::vector<antlr4::tree::TerminalNode *> RPAREN();
    antlr4::tree::TerminalNode* RPAREN(size_t i);
    std::vector<ColumnExprListContext *> columnExprList();
    ColumnExprListContext* columnExprList(size_t i);
    antlr4::tree::TerminalNode *DISTINCT();

    virtual std::any accept(antlr4::tree::ParseTreeVisitor *visitor) override;
  };

  class  ColumnExprLambdaContext : public ColumnExprContext {
  public:
    ColumnExprLambdaContext(ColumnExprContext *ctx);

    ColumnLambdaExprContext *columnLambdaExpr();

    virtual std::any accept(antlr4::tree::ParseTreeVisitor *visitor) override;
  };

  class  ColumnExprIdentifierContext : public ColumnExprContext {
  public:
    ColumnExprIdentifierContext(ColumnExprContext *ctx);

    ColumnIdentifierContext *columnIdentifier();

    virtual std::any accept(antlr4::tree::ParseTreeVisitor *visitor) override;
  };

  class  ColumnExprFunctionContext : public ColumnExprContext {
  public:
    ColumnExprFunctionContext(ColumnExprContext *ctx);

    HogQLParser::ColumnExprListContext *columnExprs = nullptr;
    HogQLParser::ColumnExprListContext *columnArgList = nullptr;
    IdentifierContext *identifier();
    std::vector<antlr4::tree::TerminalNode *> LPAREN();
    antlr4::tree::TerminalNode* LPAREN(size_t i);
    std::vector<antlr4::tree::TerminalNode *> RPAREN();
    antlr4::tree::TerminalNode* RPAREN(size_t i);
    antlr4::tree::TerminalNode *DISTINCT();
    std::vector<ColumnExprListContext *> columnExprList();
    ColumnExprListContext* columnExprList(size_t i);

    virtual std::any accept(antlr4::tree::ParseTreeVisitor *visitor) override;
  };

  class  ColumnExprAsteriskContext : public ColumnExprContext {
  public:
    ColumnExprAsteriskContext(ColumnExprContext *ctx);

    antlr4::tree::TerminalNode *ASTERISK();
    TableIdentifierContext *tableIdentifier();
    antlr4::tree::TerminalNode *DOT();

    virtual std::any accept(antlr4::tree::ParseTreeVisitor *visitor) override;
  };

  ColumnExprContext* columnExpr();
  ColumnExprContext* columnExpr(int precedence);
  class  ColumnLambdaExprContext : public antlr4::ParserRuleContext {
  public:
    ColumnLambdaExprContext(antlr4::ParserRuleContext *parent, size_t invokingState);
    virtual size_t getRuleIndex() const override;
    antlr4::tree::TerminalNode *ARROW();
    antlr4::tree::TerminalNode *LPAREN();
    std::vector<IdentifierContext *> identifier();
    IdentifierContext* identifier(size_t i);
    antlr4::tree::TerminalNode *RPAREN();
    ColumnExprContext *columnExpr();
    BlockContext *block();
    std::vector<antlr4::tree::TerminalNode *> COMMA();
    antlr4::tree::TerminalNode* COMMA(size_t i);


    virtual std::any accept(antlr4::tree::ParseTreeVisitor *visitor) override;
   
  };

  ColumnLambdaExprContext* columnLambdaExpr();

  class  HogqlxTagElementContext : public antlr4::ParserRuleContext {
  public:
    HogqlxTagElementContext(antlr4::ParserRuleContext *parent, size_t invokingState);
   
    HogqlxTagElementContext() = default;
    void copyFrom(HogqlxTagElementContext *context);
    using antlr4::ParserRuleContext::copyFrom;

    virtual size_t getRuleIndex() const override;

   
  };

  class  HogqlxTagElementClosedContext : public HogqlxTagElementContext {
  public:
    HogqlxTagElementClosedContext(HogqlxTagElementContext *ctx);

    antlr4::tree::TerminalNode *LT();
    IdentifierContext *identifier();
    antlr4::tree::TerminalNode *SLASH();
    antlr4::tree::TerminalNode *GT();
    std::vector<HogqlxTagAttributeContext *> hogqlxTagAttribute();
    HogqlxTagAttributeContext* hogqlxTagAttribute(size_t i);

    virtual std::any accept(antlr4::tree::ParseTreeVisitor *visitor) override;
  };

  class  HogqlxTagElementNestedContext : public HogqlxTagElementContext {
  public:
    HogqlxTagElementNestedContext(HogqlxTagElementContext *ctx);

    std::vector<antlr4::tree::TerminalNode *> LT();
    antlr4::tree::TerminalNode* LT(size_t i);
    std::vector<IdentifierContext *> identifier();
    IdentifierContext* identifier(size_t i);
    std::vector<antlr4::tree::TerminalNode *> GT();
    antlr4::tree::TerminalNode* GT(size_t i);
    antlr4::tree::TerminalNode *SLASH();
    std::vector<HogqlxTagAttributeContext *> hogqlxTagAttribute();
    HogqlxTagAttributeContext* hogqlxTagAttribute(size_t i);
    HogqlxTagElementContext *hogqlxTagElement();
    antlr4::tree::TerminalNode *LBRACE();
    ColumnExprContext *columnExpr();
    antlr4::tree::TerminalNode *RBRACE();

    virtual std::any accept(antlr4::tree::ParseTreeVisitor *visitor) override;
  };

  HogqlxTagElementContext* hogqlxTagElement();

  class  HogqlxTagAttributeContext : public antlr4::ParserRuleContext {
  public:
    HogqlxTagAttributeContext(antlr4::ParserRuleContext *parent, size_t invokingState);
    virtual size_t getRuleIndex() const override;
    IdentifierContext *identifier();
    antlr4::tree::TerminalNode *EQ_SINGLE();
    StringContext *string();
    antlr4::tree::TerminalNode *LBRACE();
    ColumnExprContext *columnExpr();
    antlr4::tree::TerminalNode *RBRACE();


    virtual std::any accept(antlr4::tree::ParseTreeVisitor *visitor) override;
   
  };

  HogqlxTagAttributeContext* hogqlxTagAttribute();

  class  WithExprListContext : public antlr4::ParserRuleContext {
  public:
    WithExprListContext(antlr4::ParserRuleContext *parent, size_t invokingState);
    virtual size_t getRuleIndex() const override;
    std::vector<WithExprContext *> withExpr();
    WithExprContext* withExpr(size_t i);
    std::vector<antlr4::tree::TerminalNode *> COMMA();
    antlr4::tree::TerminalNode* COMMA(size_t i);


    virtual std::any accept(antlr4::tree::ParseTreeVisitor *visitor) override;
   
  };

  WithExprListContext* withExprList();

  class  WithExprContext : public antlr4::ParserRuleContext {
  public:
    WithExprContext(antlr4::ParserRuleContext *parent, size_t invokingState);
   
    WithExprContext() = default;
    void copyFrom(WithExprContext *context);
    using antlr4::ParserRuleContext::copyFrom;

    virtual size_t getRuleIndex() const override;

   
  };

  class  WithExprColumnContext : public WithExprContext {
  public:
    WithExprColumnContext(WithExprContext *ctx);

    ColumnExprContext *columnExpr();
    antlr4::tree::TerminalNode *AS();
    IdentifierContext *identifier();

    virtual std::any accept(antlr4::tree::ParseTreeVisitor *visitor) override;
  };

  class  WithExprSubqueryContext : public WithExprContext {
  public:
    WithExprSubqueryContext(WithExprContext *ctx);

    IdentifierContext *identifier();
    antlr4::tree::TerminalNode *AS();
    antlr4::tree::TerminalNode *LPAREN();
    SelectSetStmtContext *selectSetStmt();
    antlr4::tree::TerminalNode *RPAREN();

    virtual std::any accept(antlr4::tree::ParseTreeVisitor *visitor) override;
  };

  WithExprContext* withExpr();

  class  ColumnIdentifierContext : public antlr4::ParserRuleContext {
  public:
    ColumnIdentifierContext(antlr4::ParserRuleContext *parent, size_t invokingState);
    virtual size_t getRuleIndex() const override;
    PlaceholderContext *placeholder();
    NestedIdentifierContext *nestedIdentifier();
    TableIdentifierContext *tableIdentifier();
    antlr4::tree::TerminalNode *DOT();


    virtual std::any accept(antlr4::tree::ParseTreeVisitor *visitor) override;
   
  };

  ColumnIdentifierContext* columnIdentifier();

  class  NestedIdentifierContext : public antlr4::ParserRuleContext {
  public:
    NestedIdentifierContext(antlr4::ParserRuleContext *parent, size_t invokingState);
    virtual size_t getRuleIndex() const override;
    std::vector<IdentifierContext *> identifier();
    IdentifierContext* identifier(size_t i);
    std::vector<antlr4::tree::TerminalNode *> DOT();
    antlr4::tree::TerminalNode* DOT(size_t i);


    virtual std::any accept(antlr4::tree::ParseTreeVisitor *visitor) override;
   
  };

  NestedIdentifierContext* nestedIdentifier();

  class  TableExprContext : public antlr4::ParserRuleContext {
  public:
    TableExprContext(antlr4::ParserRuleContext *parent, size_t invokingState);
   
    TableExprContext() = default;
    void copyFrom(TableExprContext *context);
    using antlr4::ParserRuleContext::copyFrom;

    virtual size_t getRuleIndex() const override;

   
  };

  class  TableExprTagContext : public TableExprContext {
  public:
    TableExprTagContext(TableExprContext *ctx);

    HogqlxTagElementContext *hogqlxTagElement();

    virtual std::any accept(antlr4::tree::ParseTreeVisitor *visitor) override;
  };

  class  TableExprIdentifierContext : public TableExprContext {
  public:
    TableExprIdentifierContext(TableExprContext *ctx);

    TableIdentifierContext *tableIdentifier();

    virtual std::any accept(antlr4::tree::ParseTreeVisitor *visitor) override;
  };

  class  TableExprPlaceholderContext : public TableExprContext {
  public:
    TableExprPlaceholderContext(TableExprContext *ctx);

    PlaceholderContext *placeholder();

    virtual std::any accept(antlr4::tree::ParseTreeVisitor *visitor) override;
  };

  class  TableExprSubqueryContext : public TableExprContext {
  public:
    TableExprSubqueryContext(TableExprContext *ctx);

    antlr4::tree::TerminalNode *LPAREN();
    SelectSetStmtContext *selectSetStmt();
    antlr4::tree::TerminalNode *RPAREN();

    virtual std::any accept(antlr4::tree::ParseTreeVisitor *visitor) override;
  };

  class  TableExprAliasContext : public TableExprContext {
  public:
    TableExprAliasContext(TableExprContext *ctx);

    TableExprContext *tableExpr();
    AliasContext *alias();
    antlr4::tree::TerminalNode *AS();
    IdentifierContext *identifier();

    virtual std::any accept(antlr4::tree::ParseTreeVisitor *visitor) override;
  };

  class  TableExprFunctionContext : public TableExprContext {
  public:
    TableExprFunctionContext(TableExprContext *ctx);

    TableFunctionExprContext *tableFunctionExpr();

    virtual std::any accept(antlr4::tree::ParseTreeVisitor *visitor) override;
  };

  TableExprContext* tableExpr();
  TableExprContext* tableExpr(int precedence);
  class  TableFunctionExprContext : public antlr4::ParserRuleContext {
  public:
    TableFunctionExprContext(antlr4::ParserRuleContext *parent, size_t invokingState);
    virtual size_t getRuleIndex() const override;
    IdentifierContext *identifier();
    antlr4::tree::TerminalNode *LPAREN();
    antlr4::tree::TerminalNode *RPAREN();
    TableArgListContext *tableArgList();


    virtual std::any accept(antlr4::tree::ParseTreeVisitor *visitor) override;
   
  };

  TableFunctionExprContext* tableFunctionExpr();

  class  TableIdentifierContext : public antlr4::ParserRuleContext {
  public:
    TableIdentifierContext(antlr4::ParserRuleContext *parent, size_t invokingState);
    virtual size_t getRuleIndex() const override;
    IdentifierContext *identifier();
    DatabaseIdentifierContext *databaseIdentifier();
    antlr4::tree::TerminalNode *DOT();


    virtual std::any accept(antlr4::tree::ParseTreeVisitor *visitor) override;
   
  };

  TableIdentifierContext* tableIdentifier();

  class  TableArgListContext : public antlr4::ParserRuleContext {
  public:
    TableArgListContext(antlr4::ParserRuleContext *parent, size_t invokingState);
    virtual size_t getRuleIndex() const override;
    std::vector<ColumnExprContext *> columnExpr();
    ColumnExprContext* columnExpr(size_t i);
    std::vector<antlr4::tree::TerminalNode *> COMMA();
    antlr4::tree::TerminalNode* COMMA(size_t i);


    virtual std::any accept(antlr4::tree::ParseTreeVisitor *visitor) override;
   
  };

  TableArgListContext* tableArgList();

  class  DatabaseIdentifierContext : public antlr4::ParserRuleContext {
  public:
    DatabaseIdentifierContext(antlr4::ParserRuleContext *parent, size_t invokingState);
    virtual size_t getRuleIndex() const override;
    IdentifierContext *identifier();


    virtual std::any accept(antlr4::tree::ParseTreeVisitor *visitor) override;
   
  };

  DatabaseIdentifierContext* databaseIdentifier();

  class  FloatingLiteralContext : public antlr4::ParserRuleContext {
  public:
    FloatingLiteralContext(antlr4::ParserRuleContext *parent, size_t invokingState);
    virtual size_t getRuleIndex() const override;
    antlr4::tree::TerminalNode *FLOATING_LITERAL();
    antlr4::tree::TerminalNode *DOT();
    std::vector<antlr4::tree::TerminalNode *> DECIMAL_LITERAL();
    antlr4::tree::TerminalNode* DECIMAL_LITERAL(size_t i);
    antlr4::tree::TerminalNode *OCTAL_LITERAL();


    virtual std::any accept(antlr4::tree::ParseTreeVisitor *visitor) override;
   
  };

  FloatingLiteralContext* floatingLiteral();

  class  NumberLiteralContext : public antlr4::ParserRuleContext {
  public:
    NumberLiteralContext(antlr4::ParserRuleContext *parent, size_t invokingState);
    virtual size_t getRuleIndex() const override;
    FloatingLiteralContext *floatingLiteral();
    antlr4::tree::TerminalNode *OCTAL_LITERAL();
    antlr4::tree::TerminalNode *DECIMAL_LITERAL();
    antlr4::tree::TerminalNode *HEXADECIMAL_LITERAL();
    antlr4::tree::TerminalNode *INF();
    antlr4::tree::TerminalNode *NAN_SQL();
    antlr4::tree::TerminalNode *PLUS();
    antlr4::tree::TerminalNode *DASH();


    virtual std::any accept(antlr4::tree::ParseTreeVisitor *visitor) override;
   
  };

  NumberLiteralContext* numberLiteral();

  class  LiteralContext : public antlr4::ParserRuleContext {
  public:
    LiteralContext(antlr4::ParserRuleContext *parent, size_t invokingState);
    virtual size_t getRuleIndex() const override;
    NumberLiteralContext *numberLiteral();
    antlr4::tree::TerminalNode *STRING_LITERAL();
    antlr4::tree::TerminalNode *NULL_SQL();


    virtual std::any accept(antlr4::tree::ParseTreeVisitor *visitor) override;
   
  };

  LiteralContext* literal();

  class  IntervalContext : public antlr4::ParserRuleContext {
  public:
    IntervalContext(antlr4::ParserRuleContext *parent, size_t invokingState);
    virtual size_t getRuleIndex() const override;
    antlr4::tree::TerminalNode *SECOND();
    antlr4::tree::TerminalNode *MINUTE();
    antlr4::tree::TerminalNode *HOUR();
    antlr4::tree::TerminalNode *DAY();
    antlr4::tree::TerminalNode *WEEK();
    antlr4::tree::TerminalNode *MONTH();
    antlr4::tree::TerminalNode *QUARTER();
    antlr4::tree::TerminalNode *YEAR();


    virtual std::any accept(antlr4::tree::ParseTreeVisitor *visitor) override;
   
  };

  IntervalContext* interval();

  class  KeywordContext : public antlr4::ParserRuleContext {
  public:
    KeywordContext(antlr4::ParserRuleContext *parent, size_t invokingState);
    virtual size_t getRuleIndex() const override;
    antlr4::tree::TerminalNode *ALL();
    antlr4::tree::TerminalNode *AND();
    antlr4::tree::TerminalNode *ANTI();
    antlr4::tree::TerminalNode *ANY();
    antlr4::tree::TerminalNode *ARRAY();
    antlr4::tree::TerminalNode *AS();
    antlr4::tree::TerminalNode *ASCENDING();
    antlr4::tree::TerminalNode *ASOF();
    antlr4::tree::TerminalNode *BETWEEN();
    antlr4::tree::TerminalNode *BOTH();
    antlr4::tree::TerminalNode *BY();
    antlr4::tree::TerminalNode *CASE();
    antlr4::tree::TerminalNode *CAST();
    antlr4::tree::TerminalNode *COHORT();
    antlr4::tree::TerminalNode *COLLATE();
    antlr4::tree::TerminalNode *CROSS();
    antlr4::tree::TerminalNode *CUBE();
    antlr4::tree::TerminalNode *CURRENT();
    antlr4::tree::TerminalNode *DATE();
    antlr4::tree::TerminalNode *DESC();
    antlr4::tree::TerminalNode *DESCENDING();
    antlr4::tree::TerminalNode *DISTINCT();
    antlr4::tree::TerminalNode *ELSE();
    antlr4::tree::TerminalNode *END();
    antlr4::tree::TerminalNode *EXTRACT();
    antlr4::tree::TerminalNode *FINAL();
    antlr4::tree::TerminalNode *FIRST();
    antlr4::tree::TerminalNode *FOR();
    antlr4::tree::TerminalNode *FOLLOWING();
    antlr4::tree::TerminalNode *FROM();
    antlr4::tree::TerminalNode *FULL();
    antlr4::tree::TerminalNode *GROUP();
    antlr4::tree::TerminalNode *HAVING();
    antlr4::tree::TerminalNode *ID();
    antlr4::tree::TerminalNode *IS();
    antlr4::tree::TerminalNode *IF();
    antlr4::tree::TerminalNode *ILIKE();
    antlr4::tree::TerminalNode *IN();
    antlr4::tree::TerminalNode *INNER();
    antlr4::tree::TerminalNode *INTERVAL();
    antlr4::tree::TerminalNode *JOIN();
    antlr4::tree::TerminalNode *KEY();
    antlr4::tree::TerminalNode *LAST();
    antlr4::tree::TerminalNode *LEADING();
    antlr4::tree::TerminalNode *LEFT();
    antlr4::tree::TerminalNode *LIKE();
    antlr4::tree::TerminalNode *LIMIT();
    antlr4::tree::TerminalNode *NOT();
    antlr4::tree::TerminalNode *NULLS();
    antlr4::tree::TerminalNode *OFFSET();
    antlr4::tree::TerminalNode *ON();
    antlr4::tree::TerminalNode *OR();
    antlr4::tree::TerminalNode *ORDER();
    antlr4::tree::TerminalNode *OUTER();
    antlr4::tree::TerminalNode *OVER();
    antlr4::tree::TerminalNode *PARTITION();
    antlr4::tree::TerminalNode *PRECEDING();
    antlr4::tree::TerminalNode *PREWHERE();
    antlr4::tree::TerminalNode *RANGE();
    antlr4::tree::TerminalNode *RETURN();
    antlr4::tree::TerminalNode *RIGHT();
    antlr4::tree::TerminalNode *ROLLUP();
    antlr4::tree::TerminalNode *ROW();
    antlr4::tree::TerminalNode *ROWS();
    antlr4::tree::TerminalNode *SAMPLE();
    antlr4::tree::TerminalNode *SELECT();
    antlr4::tree::TerminalNode *SEMI();
    antlr4::tree::TerminalNode *SETTINGS();
    antlr4::tree::TerminalNode *SUBSTRING();
    antlr4::tree::TerminalNode *THEN();
    antlr4::tree::TerminalNode *TIES();
    antlr4::tree::TerminalNode *TIMESTAMP();
    antlr4::tree::TerminalNode *TOTALS();
    antlr4::tree::TerminalNode *TRAILING();
    antlr4::tree::TerminalNode *TRIM();
    antlr4::tree::TerminalNode *TRUNCATE();
    antlr4::tree::TerminalNode *TO();
    antlr4::tree::TerminalNode *TOP();
    antlr4::tree::TerminalNode *UNBOUNDED();
    antlr4::tree::TerminalNode *UNION();
    antlr4::tree::TerminalNode *USING();
    antlr4::tree::TerminalNode *WHEN();
    antlr4::tree::TerminalNode *WHERE();
    antlr4::tree::TerminalNode *WINDOW();
    antlr4::tree::TerminalNode *WITH();


    virtual std::any accept(antlr4::tree::ParseTreeVisitor *visitor) override;
   
  };

  KeywordContext* keyword();

  class  KeywordForAliasContext : public antlr4::ParserRuleContext {
  public:
    KeywordForAliasContext(antlr4::ParserRuleContext *parent, size_t invokingState);
    virtual size_t getRuleIndex() const override;
    antlr4::tree::TerminalNode *DATE();
    antlr4::tree::TerminalNode *FIRST();
    antlr4::tree::TerminalNode *ID();
    antlr4::tree::TerminalNode *KEY();


    virtual std::any accept(antlr4::tree::ParseTreeVisitor *visitor) override;
   
  };

  KeywordForAliasContext* keywordForAlias();

  class  AliasContext : public antlr4::ParserRuleContext {
  public:
    AliasContext(antlr4::ParserRuleContext *parent, size_t invokingState);
    virtual size_t getRuleIndex() const override;
    antlr4::tree::TerminalNode *IDENTIFIER();
    KeywordForAliasContext *keywordForAlias();


    virtual std::any accept(antlr4::tree::ParseTreeVisitor *visitor) override;
   
  };

  AliasContext* alias();

  class  IdentifierContext : public antlr4::ParserRuleContext {
  public:
    IdentifierContext(antlr4::ParserRuleContext *parent, size_t invokingState);
    virtual size_t getRuleIndex() const override;
    antlr4::tree::TerminalNode *IDENTIFIER();
    IntervalContext *interval();
    KeywordContext *keyword();


    virtual std::any accept(antlr4::tree::ParseTreeVisitor *visitor) override;
   
  };

  IdentifierContext* identifier();

  class  EnumValueContext : public antlr4::ParserRuleContext {
  public:
    EnumValueContext(antlr4::ParserRuleContext *parent, size_t invokingState);
    virtual size_t getRuleIndex() const override;
    StringContext *string();
    antlr4::tree::TerminalNode *EQ_SINGLE();
    NumberLiteralContext *numberLiteral();


    virtual std::any accept(antlr4::tree::ParseTreeVisitor *visitor) override;
   
  };

  EnumValueContext* enumValue();

  class  PlaceholderContext : public antlr4::ParserRuleContext {
  public:
    PlaceholderContext(antlr4::ParserRuleContext *parent, size_t invokingState);
    virtual size_t getRuleIndex() const override;
    antlr4::tree::TerminalNode *LBRACE();
    ColumnExprContext *columnExpr();
    antlr4::tree::TerminalNode *RBRACE();


    virtual std::any accept(antlr4::tree::ParseTreeVisitor *visitor) override;
   
  };

  PlaceholderContext* placeholder();

  class  StringContext : public antlr4::ParserRuleContext {
  public:
    StringContext(antlr4::ParserRuleContext *parent, size_t invokingState);
    virtual size_t getRuleIndex() const override;
    antlr4::tree::TerminalNode *STRING_LITERAL();
    TemplateStringContext *templateString();


    virtual std::any accept(antlr4::tree::ParseTreeVisitor *visitor) override;
   
  };

  StringContext* string();

  class  TemplateStringContext : public antlr4::ParserRuleContext {
  public:
    TemplateStringContext(antlr4::ParserRuleContext *parent, size_t invokingState);
    virtual size_t getRuleIndex() const override;
    antlr4::tree::TerminalNode *QUOTE_SINGLE_TEMPLATE();
    antlr4::tree::TerminalNode *QUOTE_SINGLE();
    std::vector<StringContentsContext *> stringContents();
    StringContentsContext* stringContents(size_t i);


    virtual std::any accept(antlr4::tree::ParseTreeVisitor *visitor) override;
   
  };

  TemplateStringContext* templateString();

  class  StringContentsContext : public antlr4::ParserRuleContext {
  public:
    StringContentsContext(antlr4::ParserRuleContext *parent, size_t invokingState);
    virtual size_t getRuleIndex() const override;
    antlr4::tree::TerminalNode *STRING_ESCAPE_TRIGGER();
    ColumnExprContext *columnExpr();
    antlr4::tree::TerminalNode *RBRACE();
    antlr4::tree::TerminalNode *STRING_TEXT();


    virtual std::any accept(antlr4::tree::ParseTreeVisitor *visitor) override;
   
  };

  StringContentsContext* stringContents();

  class  FullTemplateStringContext : public antlr4::ParserRuleContext {
  public:
    FullTemplateStringContext(antlr4::ParserRuleContext *parent, size_t invokingState);
    virtual size_t getRuleIndex() const override;
    antlr4::tree::TerminalNode *QUOTE_SINGLE_TEMPLATE_FULL();
    antlr4::tree::TerminalNode *EOF();
    std::vector<StringContentsFullContext *> stringContentsFull();
    StringContentsFullContext* stringContentsFull(size_t i);


    virtual std::any accept(antlr4::tree::ParseTreeVisitor *visitor) override;
   
  };

  FullTemplateStringContext* fullTemplateString();

  class  StringContentsFullContext : public antlr4::ParserRuleContext {
  public:
    StringContentsFullContext(antlr4::ParserRuleContext *parent, size_t invokingState);
    virtual size_t getRuleIndex() const override;
    antlr4::tree::TerminalNode *FULL_STRING_ESCAPE_TRIGGER();
    ColumnExprContext *columnExpr();
    antlr4::tree::TerminalNode *RBRACE();
    antlr4::tree::TerminalNode *FULL_STRING_TEXT();


    virtual std::any accept(antlr4::tree::ParseTreeVisitor *visitor) override;
   
  };

  StringContentsFullContext* stringContentsFull();


  bool sempred(antlr4::RuleContext *_localctx, size_t ruleIndex, size_t predicateIndex) override;

  bool joinExprSempred(JoinExprContext *_localctx, size_t predicateIndex);
  bool columnExprSempred(ColumnExprContext *_localctx, size_t predicateIndex);
  bool tableExprSempred(TableExprContext *_localctx, size_t predicateIndex);

  // By default the static state used to implement the parser is lazily initialized during the first
  // call to the constructor. You can call this function if you wish to initialize the static state
  // ahead of time.
  static void initialize();

private:
};
<|MERGE_RESOLUTION|>--- conflicted
+++ resolved
@@ -52,27 +52,6 @@
     RuleForStmt = 12, RuleForInStmt = 13, RuleFuncStmt = 14, RuleVarAssignment = 15, 
     RuleExprStmt = 16, RuleEmptyStmt = 17, RuleBlock = 18, RuleKvPair = 19, 
     RuleKvPairList = 20, RuleSelect = 21, RuleSelectStmtWithParens = 22, 
-<<<<<<< HEAD
-    RuleSelectUnionStmt = 23, RuleSelectStmt = 24, RuleWithClause = 25, 
-    RuleTopClause = 26, RuleFromClause = 27, RuleArrayJoinClause = 28, RuleWindowClause = 29, 
-    RulePrewhereClause = 30, RuleWhereClause = 31, RuleGroupByClause = 32, 
-    RuleHavingClause = 33, RuleOrderByClause = 34, RuleProjectionOrderByClause = 35, 
-    RuleLimitAndOffsetClause = 36, RuleOffsetOnlyClause = 37, RuleSettingsClause = 38, 
-    RuleJoinExpr = 39, RuleJoinOp = 40, RuleJoinOpCross = 41, RuleJoinConstraintClause = 42, 
-    RuleSampleClause = 43, RuleOrderExprList = 44, RuleOrderExpr = 45, RuleRatioExpr = 46, 
-    RuleSettingExprList = 47, RuleSettingExpr = 48, RuleWindowExpr = 49, 
-    RuleWinPartitionByClause = 50, RuleWinOrderByClause = 51, RuleWinFrameClause = 52, 
-    RuleWinFrameExtend = 53, RuleWinFrameBound = 54, RuleExpr = 55, RuleColumnTypeExpr = 56, 
-    RuleColumnExprList = 57, RuleColumnExpr = 58, RuleColumnLambdaExpr = 59, 
-    RuleHogqlxTagElement = 60, RuleHogqlxTagAttribute = 61, RuleWithExprList = 62, 
-    RuleWithExpr = 63, RuleColumnIdentifier = 64, RuleNestedIdentifier = 65, 
-    RuleTableExpr = 66, RuleTableFunctionExpr = 67, RuleTableIdentifier = 68, 
-    RuleTableArgList = 69, RuleDatabaseIdentifier = 70, RuleFloatingLiteral = 71, 
-    RuleNumberLiteral = 72, RuleLiteral = 73, RuleInterval = 74, RuleKeyword = 75, 
-    RuleKeywordForAlias = 76, RuleAlias = 77, RuleIdentifier = 78, RuleEnumValue = 79, 
-    RulePlaceholder = 80, RuleString = 81, RuleTemplateString = 82, RuleStringContents = 83, 
-    RuleFullTemplateString = 84, RuleStringContentsFull = 85
-=======
     RuleSubsequentSelectSetClause = 23, RuleSelectSetStmt = 24, RuleSelectStmt = 25, 
     RuleWithClause = 26, RuleTopClause = 27, RuleFromClause = 28, RuleArrayJoinClause = 29, 
     RuleWindowClause = 30, RulePrewhereClause = 31, RuleWhereClause = 32, 
@@ -93,7 +72,6 @@
     RuleIdentifier = 79, RuleEnumValue = 80, RulePlaceholder = 81, RuleString = 82, 
     RuleTemplateString = 83, RuleStringContents = 84, RuleFullTemplateString = 85, 
     RuleStringContentsFull = 86
->>>>>>> 08386e43
   };
 
   explicit HogQLParser(antlr4::TokenStream *input);
@@ -136,12 +114,8 @@
   class KvPairListContext;
   class SelectContext;
   class SelectStmtWithParensContext;
-<<<<<<< HEAD
-  class SelectUnionStmtContext;
-=======
   class SubsequentSelectSetClauseContext;
   class SelectSetStmtContext;
->>>>>>> 08386e43
   class SelectStmtContext;
   class WithClauseContext;
   class TopClauseContext;
@@ -598,11 +572,7 @@
     virtual size_t getRuleIndex() const override;
     SelectStmtContext *selectStmt();
     antlr4::tree::TerminalNode *LPAREN();
-<<<<<<< HEAD
-    SelectUnionStmtContext *selectUnionStmt();
-=======
     SelectSetStmtContext *selectSetStmt();
->>>>>>> 08386e43
     antlr4::tree::TerminalNode *RPAREN();
     PlaceholderContext *placeholder();
 
@@ -613,22 +583,6 @@
 
   SelectStmtWithParensContext* selectStmtWithParens();
 
-<<<<<<< HEAD
-  class  SelectUnionStmtContext : public antlr4::ParserRuleContext {
-  public:
-    SelectUnionStmtContext(antlr4::ParserRuleContext *parent, size_t invokingState);
-    virtual size_t getRuleIndex() const override;
-    std::vector<SelectStmtWithParensContext *> selectStmtWithParens();
-    SelectStmtWithParensContext* selectStmtWithParens(size_t i);
-    std::vector<antlr4::tree::TerminalNode *> EXCEPT();
-    antlr4::tree::TerminalNode* EXCEPT(size_t i);
-    std::vector<antlr4::tree::TerminalNode *> UNION();
-    antlr4::tree::TerminalNode* UNION(size_t i);
-    std::vector<antlr4::tree::TerminalNode *> ALL();
-    antlr4::tree::TerminalNode* ALL(size_t i);
-    std::vector<antlr4::tree::TerminalNode *> INTERSECT();
-    antlr4::tree::TerminalNode* INTERSECT(size_t i);
-=======
   class  SubsequentSelectSetClauseContext : public antlr4::ParserRuleContext {
   public:
     SubsequentSelectSetClauseContext(antlr4::ParserRuleContext *parent, size_t invokingState);
@@ -638,16 +592,12 @@
     antlr4::tree::TerminalNode *UNION();
     antlr4::tree::TerminalNode *ALL();
     antlr4::tree::TerminalNode *INTERSECT();
->>>>>>> 08386e43
-
-
-    virtual std::any accept(antlr4::tree::ParseTreeVisitor *visitor) override;
-   
-  };
-
-<<<<<<< HEAD
-  SelectUnionStmtContext* selectUnionStmt();
-=======
+
+
+    virtual std::any accept(antlr4::tree::ParseTreeVisitor *visitor) override;
+   
+  };
+
   SubsequentSelectSetClauseContext* subsequentSelectSetClause();
 
   class  SelectSetStmtContext : public antlr4::ParserRuleContext {
@@ -664,7 +614,6 @@
   };
 
   SelectSetStmtContext* selectSetStmt();
->>>>>>> 08386e43
 
   class  SelectStmtContext : public antlr4::ParserRuleContext {
   public:
