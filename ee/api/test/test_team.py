--- conflicted
+++ resolved
@@ -16,485 +16,6 @@
 from posthog.test.base import FuzzyInt
 
 
-<<<<<<< HEAD
-class TestProjectEnterpriseAPI(APILicensedTest):
-    CLASS_DATA_LEVEL_SETUP = False
-
-    # Creating projects
-
-    def test_create_project(self):
-        self.organization_membership.level = OrganizationMembership.Level.ADMIN
-        self.organization_membership.save()
-        response = self.client.post("/api/projects/", {"name": "Test"})
-        self.assertEqual(response.status_code, 201)
-        self.assertEqual(Team.objects.count(), 2)
-        response_data = response.json()
-        self.assertDictContainsSubset(
-            {
-                "name": "Test",
-                "access_control": False,
-                "effective_membership_level": OrganizationMembership.Level.ADMIN,
-            },
-            response_data,
-        )
-        self.assertEqual(self.organization.teams.count(), 2)
-
-    def test_non_admin_cannot_create_project(self):
-        self.organization_membership.level = OrganizationMembership.Level.MEMBER
-        self.organization_membership.save()
-        count = Team.objects.count()
-        response = self.client.post("/api/projects/", {"name": "Test"})
-        self.assertEqual(response.status_code, HTTP_403_FORBIDDEN)
-        self.assertEqual(Team.objects.count(), count)
-        self.assertEqual(
-            response.json(),
-            self.permission_denied_response("Your organization access level is insufficient."),
-        )
-
-    def test_create_demo_project(self, *args):
-        self.organization_membership.level = OrganizationMembership.Level.ADMIN
-        self.organization_membership.save()
-        response = self.client.post("/api/projects/", {"name": "Hedgebox", "is_demo": True})
-        self.assertEqual(Team.objects.count(), 3)
-        self.assertEqual(response.status_code, 201)
-        response_data = response.json()
-        self.assertDictContainsSubset(
-            {
-                "name": "Hedgebox",
-                "access_control": False,
-                "effective_membership_level": OrganizationMembership.Level.ADMIN,
-            },
-            response_data,
-        )
-        self.assertEqual(self.organization.teams.count(), 2)
-
-    def test_create_two_demo_projects(self, *args):
-        self.organization_membership.level = OrganizationMembership.Level.ADMIN
-        self.organization_membership.save()
-        response = self.client.post("/api/projects/", {"name": "Hedgebox", "is_demo": True})
-        self.assertEqual(Team.objects.count(), 3)
-        self.assertEqual(response.status_code, 201)
-        response_data = response.json()
-        self.assertDictContainsSubset(
-            {
-                "name": "Hedgebox",
-                "access_control": False,
-                "effective_membership_level": OrganizationMembership.Level.ADMIN,
-            },
-            response_data,
-        )
-        response_2 = self.client.post("/api/projects/", {"name": "Hedgebox", "is_demo": True})
-        self.assertEqual(Team.objects.count(), 3)
-        response_2_data = response_2.json()
-        self.assertDictContainsSubset(
-            {
-                "type": "authentication_error",
-                "code": "permission_denied",
-                "detail": "You must upgrade your PostHog plan to be able to create and manage multiple projects.",
-            },
-            response_2_data,
-        )
-        self.assertEqual(self.organization.teams.count(), 2)
-
-    def test_user_that_does_not_belong_to_an_org_cannot_create_a_project(self):
-        user = User.objects.create(email="no_org@posthog.com")
-        self.client.force_login(user)
-
-        response = self.client.post("/api/projects/", {"name": "Test"})
-        self.assertEqual(response.status_code, HTTP_404_NOT_FOUND, response.content)
-        self.assertEqual(
-            response.json(),
-            {
-                "type": "invalid_request",
-                "code": "not_found",
-                "detail": "You need to belong to an organization.",
-                "attr": None,
-            },
-        )
-
-    def test_user_create_project_for_org_via_url(self):
-        # Set both current and new org to high enough membership level
-        self.organization_membership.level = OrganizationMembership.Level.ADMIN
-        self.organization_membership.save()
-
-        current_org, _, _ = Organization.objects.bootstrap(self.user, name="other_org")
-        other_org = self.organization  # Bootstrapping above sets it to the current org
-
-        assert current_org.id == self.user.current_organization_id
-        response = self.client.post(f"/api/organizations/{current_org.id}/projects/", {"name": "Via current org"})
-        self.assertEqual(response.status_code, 201)
-        assert response.json()["organization"] == str(current_org.id)
-
-        assert other_org.id != self.user.current_organization_id
-        response = self.client.post(f"/api/organizations/{other_org.id}/projects/", {"name": "Via path org"})
-        self.assertEqual(response.status_code, 201, msg=response.json())
-        assert response.json()["organization"] == str(other_org.id)
-
-    def test_user_cannot_create_project_in_org_without_access(self):
-        _, _, _ = Organization.objects.bootstrap(self.user, name="other_org")
-        other_org = self.organization  # Bootstrapping above sets it to the current org
-
-        assert other_org.id != self.user.current_organization_id
-        response = self.client.post(f"/api/organizations/{other_org.id}/projects/", {"name": "Via path org"})
-        self.assertEqual(response.status_code, 403, msg=response.json())
-        assert response.json() == self.permission_denied_response("Your organization access level is insufficient.")
-
-    # Deleting projects
-
-    def test_delete_team_as_org_admin_allowed(self):
-        self.organization_membership.level = OrganizationMembership.Level.ADMIN
-        self.organization_membership.save()
-        response = self.client.delete(f"/api/projects/{self.team.id}")
-        self.assertEqual(response.status_code, HTTP_204_NO_CONTENT)
-        self.assertEqual(Team.objects.filter(organization=self.organization).count(), 0)
-
-    def test_delete_team_as_org_member_forbidden(self):
-        self.organization_membership.level = OrganizationMembership.Level.MEMBER
-        self.organization_membership.save()
-        response = self.client.delete(f"/api/projects/{self.team.id}")
-        self.assertEqual(response.status_code, HTTP_403_FORBIDDEN)
-        self.assertEqual(Team.objects.filter(organization=self.organization).count(), 1)
-
-    def test_delete_open_team_as_org_member_but_project_admin_forbidden(self):
-        self.organization_membership.level = OrganizationMembership.Level.MEMBER
-        self.organization_membership.save()
-        ExplicitTeamMembership.objects.create(
-            team=self.team,
-            parent_membership=self.organization_membership,
-            level=ExplicitTeamMembership.Level.ADMIN,
-        )
-        response = self.client.delete(f"/api/projects/{self.team.id}")
-        self.assertEqual(response.status_code, HTTP_403_FORBIDDEN)
-        self.assertEqual(Team.objects.filter(organization=self.organization).count(), 1)
-
-    def test_delete_private_team_as_org_member_but_project_admin_allowed(self):
-        self.organization_membership.level = OrganizationMembership.Level.MEMBER
-        self.organization_membership.save()
-        self.team.access_control = True
-        self.team.save()
-        ExplicitTeamMembership.objects.create(
-            team=self.team,
-            parent_membership=self.organization_membership,
-            level=ExplicitTeamMembership.Level.ADMIN,
-        )
-        response = self.client.delete(f"/api/projects/{self.team.id}")
-        self.assertEqual(response.status_code, HTTP_204_NO_CONTENT)
-        self.assertEqual(Team.objects.filter(organization=self.organization).count(), 0)
-
-    def test_delete_second_team_as_org_admin_allowed(self):
-        self.organization_membership.level = OrganizationMembership.Level.ADMIN
-        self.organization_membership.save()
-        team = Team.objects.create(organization=self.organization)
-        response = self.client.delete(f"/api/projects/{team.id}")
-        self.assertEqual(response.status_code, HTTP_204_NO_CONTENT)
-        self.assertEqual(Team.objects.filter(organization=self.organization).count(), 1)
-
-    def test_no_delete_team_not_administrating_organization(self):
-        self.organization_membership.level = OrganizationMembership.Level.MEMBER
-        self.organization_membership.save()
-        team = Team.objects.create(organization=self.organization)
-        response = self.client.delete(f"/api/projects/{team.id}")
-        self.assertEqual(response.status_code, HTTP_403_FORBIDDEN)
-        self.assertEqual(Team.objects.filter(organization=self.organization).count(), 2)
-
-    def test_no_delete_team_not_belonging_to_organization(self):
-        team_1 = Organization.objects.bootstrap(None)[2]
-        response = self.client.delete(f"/api/projects/{team_1.id}")
-        self.assertEqual(response.status_code, HTTP_404_NOT_FOUND)
-        self.assertTrue(Team.objects.filter(id=team_1.id).exists())
-        organization, _, _ = User.objects.bootstrap("X", "someone@x.com", "qwerty", "Someone")
-        team_2 = Team.objects.create(organization=organization)
-        response = self.client.delete(f"/api/projects/{team_2.id}")
-        self.assertEqual(response.status_code, HTTP_404_NOT_FOUND)
-        self.assertEqual(Team.objects.filter(organization=organization).count(), 2)
-
-    # Updating projects
-
-    def test_rename_project_as_org_member_allowed(self):
-        self.organization_membership.level = OrganizationMembership.Level.MEMBER
-        self.organization_membership.save()
-
-        response = self.client.patch(f"/api/projects/@current/", {"name": "Erinaceus europaeus"})
-        self.team.refresh_from_db()
-
-        self.assertEqual(response.status_code, HTTP_200_OK)
-        self.assertEqual(self.team.name, "Erinaceus europaeus")
-
-    def test_rename_private_project_as_org_member_forbidden(self):
-        self.organization_membership.level = OrganizationMembership.Level.MEMBER
-        self.organization_membership.save()
-        self.team.access_control = True
-        self.team.save()
-
-        response = self.client.patch(f"/api/projects/@current/", {"name": "Acherontia atropos"})
-        self.team.refresh_from_db()
-
-        self.assertEqual(response.status_code, HTTP_403_FORBIDDEN)
-        self.assertEqual(self.team.name, "Default project")
-
-    def test_rename_private_project_current_as_org_outsider_forbidden(self):
-        self.organization_membership.delete()
-
-        response = self.client.patch(f"/api/projects/@current/", {"name": "Acherontia atropos"})
-        self.team.refresh_from_db()
-
-        self.assertEqual(response.status_code, HTTP_404_NOT_FOUND)
-
-    def test_rename_private_project_id_as_org_outsider_forbidden(self):
-        self.organization_membership.delete()
-
-        response = self.client.patch(f"/api/projects/{self.team.id}/", {"name": "Acherontia atropos"})
-        self.team.refresh_from_db()
-
-        self.assertEqual(response.status_code, HTTP_404_NOT_FOUND)
-
-    def test_rename_private_project_as_org_member_and_project_member_allowed(self):
-        self.organization_membership.level = OrganizationMembership.Level.MEMBER
-        self.organization_membership.save()
-        self.team.access_control = True
-        self.team.save()
-        ExplicitTeamMembership.objects.create(
-            team=self.team,
-            parent_membership=self.organization_membership,
-            level=ExplicitTeamMembership.Level.MEMBER,
-        )
-
-        response = self.client.patch(f"/api/projects/@current/", {"name": "Acherontia atropos"})
-        self.team.refresh_from_db()
-
-        self.assertEqual(response.status_code, HTTP_200_OK)
-        self.assertEqual(self.team.name, "Acherontia atropos")
-
-    def test_enable_access_control_as_org_member_forbidden(self):
-        self.organization_membership.level = OrganizationMembership.Level.MEMBER
-        self.organization_membership.save()
-
-        response = self.client.patch(f"/api/projects/@current/", {"access_control": True})
-        self.team.refresh_from_db()
-
-        self.assertEqual(response.status_code, HTTP_403_FORBIDDEN)
-        self.assertFalse(self.team.access_control)
-
-    def test_enable_access_control_as_org_admin_allowed(self):
-        self.organization_membership.level = OrganizationMembership.Level.ADMIN
-        self.organization_membership.save()
-
-        response = self.client.patch(f"/api/projects/@current/", {"access_control": True})
-        self.team.refresh_from_db()
-
-        self.assertEqual(response.status_code, HTTP_200_OK)
-        self.assertTrue(self.team.access_control)
-
-    def test_enable_access_control_as_org_member_and_project_admin_forbidden(self):
-        self.organization_membership.level = OrganizationMembership.Level.MEMBER
-        self.organization_membership.save()
-        ExplicitTeamMembership.objects.create(
-            team=self.team,
-            parent_membership=self.organization_membership,
-            level=ExplicitTeamMembership.Level.ADMIN,
-        )
-
-        response = self.client.patch(f"/api/projects/@current/", {"access_control": True})
-        self.team.refresh_from_db()
-
-        self.assertEqual(response.status_code, HTTP_403_FORBIDDEN)
-        self.assertFalse(self.team.access_control)
-
-    def test_disable_access_control_as_org_member_forbidden(self):
-        self.organization_membership.level = OrganizationMembership.Level.MEMBER
-        self.organization_membership.save()
-        self.team.access_control = True
-        self.team.save()
-
-        response = self.client.patch(f"/api/projects/@current/", {"access_control": False})
-        self.team.refresh_from_db()
-
-        self.assertEqual(response.status_code, HTTP_403_FORBIDDEN)
-        self.assertTrue(self.team.access_control)
-
-    def test_disable_access_control_as_org_member_and_project_admin_forbidden(self):
-        # Only org-wide admins+ should be allowed to make the project open,
-        # because if a project-specific admin who is only an org member did it, they wouldn't be able to reenable it
-        self.organization_membership.level = OrganizationMembership.Level.MEMBER
-        self.organization_membership.save()
-        self.team.access_control = True
-        self.team.save()
-        ExplicitTeamMembership.objects.create(
-            team=self.team,
-            parent_membership=self.organization_membership,
-            level=ExplicitTeamMembership.Level.ADMIN,
-        )
-
-        response = self.client.patch(f"/api/projects/@current/", {"access_control": False})
-        self.team.refresh_from_db()
-
-        self.assertEqual(response.status_code, HTTP_403_FORBIDDEN)
-        self.assertTrue(self.team.access_control)
-
-    def test_disable_access_control_as_org_admin_allowed(self):
-        self.organization_membership.level = OrganizationMembership.Level.ADMIN
-        self.organization_membership.save()
-        self.team.access_control = True
-        self.team.save()
-
-        response = self.client.patch(f"/api/projects/@current/", {"access_control": False})
-        self.team.refresh_from_db()
-
-        self.assertEqual(response.status_code, HTTP_200_OK)
-        self.assertFalse(self.team.access_control)
-
-    def test_can_update_and_retrieve_person_property_names_excluded_from_correlation(self):
-        response = self.client.patch(
-            f"/api/projects/@current/",
-            {"correlation_config": {"excluded_person_property_names": ["$os"]}},
-        )
-        self.assertEqual(response.status_code, HTTP_200_OK)
-
-        response = self.client.get(f"/api/projects/@current/")
-        self.assertEqual(response.status_code, HTTP_200_OK)
-
-        response_data = response.json()
-
-        self.assertDictContainsSubset(
-            {"correlation_config": {"excluded_person_property_names": ["$os"]}},
-            response_data,
-        )
-
-    # Fetching projects
-
-    def test_fetch_team_as_org_admin_works(self):
-        self.organization_membership.level = OrganizationMembership.Level.ADMIN
-        self.organization_membership.save()
-
-        response = self.client.get(f"/api/projects/@current/")
-        response_data = response.json()
-
-        self.assertEqual(response.status_code, HTTP_200_OK)
-        self.assertDictContainsSubset(
-            {
-                "name": "Default project",
-                "access_control": False,
-                "effective_membership_level": OrganizationMembership.Level.ADMIN,
-            },
-            response_data,
-        )
-
-    def test_fetch_team_as_org_member_works(self):
-        self.organization_membership.level = OrganizationMembership.Level.MEMBER
-        self.organization_membership.save()
-
-        response = self.client.get(f"/api/projects/@current/")
-        response_data = response.json()
-
-        self.assertEqual(response.status_code, HTTP_200_OK)
-        self.assertDictContainsSubset(
-            {
-                "name": "Default project",
-                "access_control": False,
-                "effective_membership_level": OrganizationMembership.Level.MEMBER,
-            },
-            response_data,
-        )
-
-    def test_fetch_private_team_as_org_member(self):
-        self.organization_membership.level = OrganizationMembership.Level.MEMBER
-        self.organization_membership.save()
-        self.team.access_control = True
-        self.team.save()
-
-        response = self.client.get(f"/api/projects/@current/")
-        response_data = response.json()
-
-        self.assertEqual(response.status_code, HTTP_403_FORBIDDEN)
-        self.assertEqual(
-            self.permission_denied_response("You don't have sufficient permissions in the project."),
-            response_data,
-        )
-
-    def test_fetch_private_team_as_org_member_and_project_member(self):
-        self.organization_membership.level = OrganizationMembership.Level.MEMBER
-        self.organization_membership.save()
-        self.team.access_control = True
-        self.team.save()
-        ExplicitTeamMembership.objects.create(
-            team=self.team,
-            parent_membership=self.organization_membership,
-            level=ExplicitTeamMembership.Level.MEMBER,
-        )
-
-        response = self.client.get(f"/api/projects/@current/")
-        response_data = response.json()
-
-        self.assertEqual(response.status_code, HTTP_200_OK)
-        self.assertDictContainsSubset(
-            {
-                "name": "Default project",
-                "access_control": True,
-                "effective_membership_level": OrganizationMembership.Level.MEMBER,
-            },
-            response_data,
-        )
-
-    def test_fetch_private_team_as_org_member_and_project_admin(self):
-        self.organization_membership.level = OrganizationMembership.Level.MEMBER
-        self.organization_membership.save()
-        self.team.access_control = True
-        self.team.save()
-        ExplicitTeamMembership.objects.create(
-            team=self.team,
-            parent_membership=self.organization_membership,
-            level=ExplicitTeamMembership.Level.ADMIN,
-        )
-
-        response = self.client.get(f"/api/projects/@current/")
-        response_data = response.json()
-
-        self.assertEqual(response.status_code, HTTP_200_OK)
-        self.assertDictContainsSubset(
-            {
-                "name": "Default project",
-                "access_control": True,
-                "effective_membership_level": OrganizationMembership.Level.ADMIN,
-            },
-            response_data,
-        )
-
-    def test_fetch_team_as_org_outsider(self):
-        self.organization_membership.delete()
-        response = self.client.get(f"/api/projects/@current/")
-        response_data = response.json()
-
-        self.assertEqual(response.status_code, HTTP_404_NOT_FOUND)
-        self.assertEqual(self.not_found_response(), response_data)
-
-    def test_fetch_nonexistent_team(self):
-        response = self.client.get(f"/api/projects/234444/")
-        response_data = response.json()
-
-        self.assertEqual(response.status_code, HTTP_404_NOT_FOUND)
-        self.assertEqual(self.not_found_response(), response_data)
-
-    def test_list_teams_restricted_ones_hidden(self):
-        self.organization_membership.level = OrganizationMembership.Level.MEMBER
-        self.organization_membership.save()
-        Team.objects.create(
-            organization=self.organization,
-            name="Other",
-            access_control=True,
-        )
-
-        # The other team should not be returned as it's restricted for the logged-in user
-        projects_response = self.client.get(f"/api/projects/")
-
-        # 9 (above):
-        with self.assertNumQueries(FuzzyInt(11, 12)):
-            current_org_response = self.client.get(f"/api/organizations/{self.organization.id}/")
-
-        self.assertEqual(projects_response.status_code, HTTP_200_OK)
-        self.assertEqual(
-            projects_response.json().get("results"),
-            [
-=======
 def team_enterprise_api_test_factory():  # type: ignore
     class TestTeamEnterpriseAPI(APILicensedTest):
         CLASS_DATA_LEVEL_SETUP = False
@@ -859,7 +380,6 @@
 
             self.assertEqual(response.status_code, HTTP_200_OK)
             self.assertDictContainsSubset(
->>>>>>> b8817c14
                 {
                     "name": "Default project",
                     "access_control": False,
